--- conflicted
+++ resolved
@@ -1,7 +1,3 @@
-<<<<<<< HEAD
-from transformers import AutoModelForCausalLM, T5ForConditionalGeneration
-=======
->>>>>>> b4a4b07e
 from typing import Tuple
 import torch
 from lmql.models.lmtp.backends.lmtp_model import LMTPModel, LMTPModelResult, TokenStreamer
@@ -10,27 +6,21 @@
     def __init__(self, model_identifier, **kwargs):
         self.model_identifier = model_identifier
         self.model_args = kwargs
-<<<<<<< HEAD
-        
-        if "google/flan-t5" in self.model_identifier:
-            print("[Loading", self.model_identifier, "with", f"T5ForConditionalGeneration.from_pretrained({self.model_identifier}, {str(self.model_args)[1:-1]})]", flush=True)
 
-            self.model = T5ForConditionalGeneration.from_pretrained(self.model_identifier, **kwargs)
-        else:
-            print("[Loading", self.model_identifier, "with", f"AutoModelForCausalLM.from_pretrained({self.model_identifier}, {str(self.model_args)[1:-1]})]", flush=True)
-
-            self.model = AutoModelForCausalLM.from_pretrained(self.model_identifier, **kwargs)
-=======
 
         if self.model_args.pop("loader", None) == "auto-gptq":
             from auto_gptq import AutoGPTQForCausalLM
             print("[Loading", self.model_identifier, "with", f"AutoGPTQForCausalLM.from_quantized({self.model_identifier}, {str(self.model_args)[1:-1]})]", flush=True)
             self.model = AutoGPTQForCausalLM.from_quantized(self.model_identifier, **self.model_args)
+        elif "google/flan-t5" in self.model_identifier or self.model_args.pop("loader", None) == "t5":
+            from transformers import T5ForConditionalGeneration
+            print("[Loading", self.model_identifier, "with", f"T5ForConditionalGeneration.from_pretrained({self.model_identifier}, {str(self.model_args)[1:-1]})]", flush=True)
+
+            self.model = T5ForConditionalGeneration.from_pretrained(self.model_identifier, **self.model_args)
         else:
             from transformers import AutoModelForCausalLM
             print("[Loading", self.model_identifier, "with", f"AutoModelForCausalLM.from_pretrained({self.model_identifier}, {str(self.model_args)[1:-1]})]", flush=True)
             self.model = AutoModelForCausalLM.from_pretrained(self.model_identifier, **self.model_args)
->>>>>>> b4a4b07e
         
         print("[", self.model_identifier, " ready on device ", self.model.device, 
         flush=True, sep="", end="]\n")
