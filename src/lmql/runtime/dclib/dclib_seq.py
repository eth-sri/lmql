from typing import List, Any, Union, Optional, NamedTuple

import asyncio
import numpy as np
from lmql.utils import nputil

from dataclasses import dataclass

from .dclib_global import get_tokenizer
from .dclib_array import DataArray, Continuation, topk, alpha_length_normalized, alpha_length_normalized_det

detokenize_seqs = True

@dataclass
class DecoderGraphSnapshot:
    node_hashes = None
    step_not_updated_count = None

class DecoderGraph:
    def __init__(self):
        self.nodes = {}
        self.node_ids = {}
        self.edges = []

        self.ctr = 0

        self.json_snapshot: DecoderGraphSnapshot = DecoderGraphSnapshot()

    def add_node(self, node):
        uid = f"n{self.ctr}"
        self.ctr += 1
        self.node_ids[node] = uid
        self.nodes[uid] = node
        return uid
    
    def set_pool(self, node, pool_name):
        if not self.node_ids[node] in self.nodes:
            self.add_node(node)
        self.nodes[self.node_ids[node]]["pool"] = pool_name
    
    def add_edge(self, from_node, to_node):
        self.edges.append((self.node_ids[from_node], self.node_ids[to_node]))

    async def json(self, diff: bool = False):
        nodes = []
        
        if self.json_snapshot.node_hashes is None:
            self.json_snapshot.node_hashes = {}
        if self.json_snapshot.step_not_updated_count is None:
            self.json_snapshot.step_not_updated_count = {}
        
        for k, v in self.nodes.items():
            hash = None
            if diff and k in self.json_snapshot.node_hashes:
                # this will ignore changes to nodes that have not been updated for 3 steps (may miss changes to nodes that 
                # are not updated for a long time, careful for now)
                if k in self.json_snapshot.step_not_updated_count and self.json_snapshot.step_not_updated_count[k] > 4:
                    continue
                hash = await v.json_hash()
                if self.json_snapshot.node_hashes[k] == str(hash):
                    self.json_snapshot.step_not_updated_count[k] = self.json_snapshot.step_not_updated_count.get(k, 0) + 1
                    continue
                    
                # else:
                #     print("node changed", k, self.json_snapshot.node_hashes[k], hash)
            if hash is None:
                hash = await v.json_hash()

            nodes.append({
                "id": k,
                **await v.json()
            })
            
            if diff:
                self.json_snapshot.node_hashes[k] = str(hash)
                self.json_snapshot.step_not_updated_count[k] = 0

        return {
            "nodes": nodes,
            "edges": self.edges
        }

class DecoderSequence:
    def __init__(self, input_ids_or_str, logprobs=None, deterministic=None, stop_phrase=None, predecessor=None, user_data=None, sticky_user_data_keys=None, epsilon_node=False, internal=False):
        assert all([p > DecoderSequence.truncation_threshold for p in logprobs]) if logprobs is not None else True

        if type(input_ids_or_str) == str:
            assert False, "constructing dc.seq() directly from string is not supported anymore"
        elif type(input_ids_or_str) == list:
            input_ids = np.array(input_ids_or_str)
        else:
            input_ids = input_ids_or_str
        
        assert nputil.is_array(input_ids), "input_ids must be a list or numpy array"
        self.input_ids = input_ids
        self.predecessor = predecessor
        
        # if no logprobs are provided assume logprob of 0 (prob of 1)
        if logprobs is None:
            self.logprobs = np.array([0 for _ in range(len(input_ids))])
        else: self.logprobs = logprobs
        assert len(self.logprobs) == len(self.input_ids), "Length of logprobs does not match length of inputs"

        if logprobs is None:
            self.prompt_len = len(input_ids)
        else:
            assert predecessor is not None, "Predecessor is None"
            self.prompt_len = self.predecessor.prompt_len

        self.epsilon_node = epsilon_node

        # if no deterministic is provided assume all tokens to be deterministic
        if deterministic is None: self.deterministic = np.array([True for _ in range(len(input_ids))])
        else: self.deterministic = deterministic
        assert len(self.deterministic) == len(self.input_ids), "Length of determinism status does not match length of inputs"

        # if no stop_phrase is provided assume no tokens to be stop_phrase
        if stop_phrase is None: self.stop_phrase = np.array([False for _ in range(len(input_ids))])
        else: self.stop_phrase = stop_phrase
        assert len(self.stop_phrase) == len(self.input_ids), "Length of stop_phrase status does not match length of inputs for {} and {}".format(self.stop_phrase, self.input_ids)

        # cache for logits when model is called with this sequence
        self.logits = None
        self.raw_logits = None

        if DecoderSequence.graph is not None:
            self.pool = None

        self.user_data = user_data
        self.sticky_user_data_keys = sticky_user_data_keys if sticky_user_data_keys is not None else set()
        # self.sticky_user_data_keys.add("head.variable")

        # alternative operation that may called to obtain a score in self.score_next_token if self.raw_logits are not available
        self.score_next_tokens_op = None

        # indicates to dc.rewrite whether this sequence can be rewritten
        self.needs_rewrite = True

    def __hash__(self) -> int:
        return hash(self.id)

    @property
    def id(self):
        if self._id is None: 
            return "<root>"
        return self._id

    def __new__(cls, *args, **kwargs):
        s = super().__new__(cls)

        setattr(s, "_id", f"s_{DecoderSequence.seq_ctr}")

        if DecoderSequence.graph is not None and not kwargs.get("internal"):
            DecoderSequence.graph.add_node(s)

            predecessor = kwargs.get("predecessor")
            if predecessor is not None:
                DecoderSequence.graph.add_edge(predecessor, s)
        
        DecoderSequence.seq_ctr += 1

        return s

    def data(self, key=None, value=None, sticky=False):
        if sticky:
            assert value is not None, "stickiness can only be set when setting a value s.data(key,value,sticky=True)"
        if value is not None:
            if self.user_data is None: self.user_data = {}
            set_path(self.user_data, key, value)
            self.sticky_user_data_keys.add(key)
            return value
        if key is None:
            return self.user_data
        return resolve_path(self.user_data, key)

    @property
    def is_query_constrained(self):
        """All regular sequences are query constrained"""
        return True

    @property
    def num_constraints(self):
        num_const = self.data('head.num_variables_decoded')
        return 0 if num_const is None else num_const

    @property
    def num_det_tokens(self):
        return self.deterministic.sum() - self.prompt_len

    @property
    def num_nondet_tokens(self):
        return (~self.deterministic).sum()

    @property
    def num_tokens(self):
        return len(self.input_ids) - self.prompt_len

    async def detokenized(self, name):
        async def seqtext_provider():
            t = str([get_tokenizer().decode(self.input_ids)][0])
            t = str(t.encode("utf-8"))[2:-1]
            return t
        async def text_provider():
            t = str([get_tokenizer().decode(self.input_ids[-1:])])[2:-2]
            INVALID_CHARACTER = "\uFFFD"
            if INVALID_CHARACTER in t:
                # use token id
                if type(self.input_ids[-1]) is int:
                    t = "token:" + str(self.input_ids[-1])
                elif type(self.input_ids[-1]) is bytes or type(self.input_ids[-1]) is np.bytes_:
                    # best effort solution to decode multibyte characters in the UI
                    for i in range(4):
                        if not INVALID_CHARACTER in get_tokenizer().decode([self.input_ids[-i-1]]):
                            break
                        t = get_tokenizer().decode(self.input_ids[-i-1:])
                        if INVALID_CHARACTER not in t:
                            return t
                    t = ""
                    # t = str(byte_value)[2:-1]
                else:
                    t = str(self.input_ids[-1])
                    t = str(t.encode("utf-8"))[2:-1]
            return t
        providers = {
            "seqtext": seqtext_provider,
            "text": text_provider
        }
        
        if not hasattr(self, "tokenizer_cache"):
            self.tokenizer_cache = {}
        if name not in self.tokenizer_cache:
            assert name in providers, f"Unknown tokenizer cache provider {name}"
            self.tokenizer_cache[name] = await providers[name]()
        
        return self.tokenizer_cache[name]

    async def json_hash(self):
        o = await self.json()
        if type(o["user_data"]) is dict and "openai-continuations" in o["user_data"]:
            o["user_data"].pop("openai-continuations")
        return hash(str(o))

    async def json(self):
        seqtext = await self.detokenized("seqtext")
        text = await self.detokenized("text")
        if self.epsilon_node: text = [""]
        root = False
        if self.predecessor is None:
            text = await self.detokenized("seqtext")
            # text = str([await get_tokenizer().decode(self.input_ids)])[2:-2],
            root = True

        return {
            "seq_id": self.id,
            # "input_ids": self.input_ids.tolist(),
            "text": [text],
            "seqtext": seqtext,
            "root": root,
            "logprob": self.logprobs[-1],
            "logprobs": self.logprobs[-5:].tolist(),
            "logprobs_det": self.logprobs[-5:][self.deterministic[-5:]].tolist(),
            "logprobs_norm": self.logprobs[-5:][~self.deterministic[-5:]].tolist(),
            "seqlogprob": self.logprobs.sum(),
            **({"deterministic": True} if self.epsilon_node else {}),
            # "score_det": alpha_length_normalized.score(self.logprobs[self.prompt_len:][self.deterministic[self.prompt_len:]], alpha=self.data("scorer_alpha")),
            # "score_nor": alpha_length_normalized.score(self.logprobs[self.prompt_len:][~self.deterministic[self.prompt_len:]], alpha=self.data("scorer_alpha")),
            "score_det": alpha_length_normalized.score(
                self.logprobs[self.prompt_len:][self.deterministic[self.prompt_len:]],),
            "score_nor": alpha_length_normalized.score(
                self.logprobs[self.prompt_len:][~self.deterministic[self.prompt_len:]]),
            "score_tot": alpha_length_normalized_det.score(self.logprobs, self),
            "pool": self.pool,
            "user_data": await self.user_data_json(),
            "token_id": self.input_ids[-1],
            "deterministic_5": self.deterministic[-5:].tolist(),
            "stop_phrase_5": self.stop_phrase[-5:].tolist(),
            "prompt_len" : self.prompt_len,
            "sticky_user_data_keys": list(self.sticky_user_data_keys)
        }

    async def user_data_json(self):
        import json
        class UserJsonEncoder(json.JSONEncoder):
            async def default(self, o):
                try:
                    if type(o) is dict:
                        return {str(k): await self.default(v) for k, v in o.items()}
                    elif type(o) is list:
                        return [await self.default(v) for v in o]
                    elif type(o) is tuple:
                        return tuple(await self.default(list(o)))
                    return super().default(o)
                except:
                    if hasattr(o, "json") and callable(o.json):
                        return await self.default(await o.json())
                    # check for NamedTuple
                    elif hasattr(o, "_asdict") and callable(o._asdict):
                        return await self.default(o._asdict())
                    elif type(o) is int:
                        return o
                    elif type(o) is float:
                        return o
                    elif type(o) is bool:
                        return o
                    else:
                        return str(o)
        return await UserJsonEncoder().default(self.user_data)

    def extend_user_data(self, continuation=None, user_data=None):
        assert continuation is None or user_data is None, f"continuation and user_data are mutually exclusive arguments"
        # prepares the user_data dictionary to use with sucessor sequences
        if continuation is None and user_data is None:
            user_data = {}
        elif continuation is not None:
            if type(continuation.user_data) is list:
                assert len(continuation.user_data) == 1, f"continuation.user_data is a list of length {len(continuation.user_data)} but should be a list of length 1"
                user_data = deepcopy(continuation.user_data[0])
            else:
                user_data = deepcopy(continuation.user_data)
        elif user_data is not None:
            user_data = deepcopy(user_data)
        else:
            user_data = deepcopy(continuation.user_data)
        for sk in self.sticky_user_data_keys:
            if user_data is None:
                user_data = {}
            set_path(user_data, sk, self.data(sk), create_missing=True, replace=False)
        return user_data

    def extend(self, continuation, internal=False):
        stop_phrase = self.detect_stop_phrase(continuation)

        return DecoderSequence(
            input_ids_or_str=np.concatenate([self.input_ids, continuation.token.reshape(1)]), 
            logprobs=np.concatenate([self.logprobs, continuation.logprob.reshape(1)]),
            # deterministic tokens are only extended in DeterministicDecoderSequence.extend.
            # So here, all extended tokens are non-deterministic, i.e. model predictions.
            deterministic=np.concatenate([self.deterministic, np.array([False])]),
            stop_phrase=stop_phrase,
            predecessor=self,
            user_data=self.extend_user_data(continuation),
            sticky_user_data_keys=self.sticky_user_data_keys,
            internal=internal
        )

    def detect_stop_phrase(self, continuation):
        old_stop_phrase = self.stop_phrase
        new_stop_phrase = np.concatenate([old_stop_phrase, np.array([False])])
        
        stop_phrases = self.data("head").stopping_phrases["tokenized"] if self.data("head") is not None else []

        if stop_phrases is None or len(stop_phrases) == 0:
            return new_stop_phrase

        ids = np.concatenate([self.input_ids, continuation.token.reshape(1)])
        for stop in stop_phrases:
            len_stop = len(stop)
            if ids[-len_stop:] == stop:
                new_stop_phrase[-len_stop:] = True
                break

        return new_stop_phrase

    def __len__(self):
        return len(self.input_ids)

    def __repr__(self) -> str:
        ids = ", ".join([str(i) for i in self.input_ids[-10:]])
        return f"<seq token_len={len(self.input_ids)} ids=[... {ids}]>"

    async def text(self, offset:int=None, limit:int=None, pretty=False) -> str:
        offset = offset or 0
        limit = limit or len(self.input_ids)
<<<<<<< HEAD
        # if offset <= len(self.input_ids): print(f"warning: DecoderSequence.text() offset out of bounds (offset: {offset}, len: {len(self.input_ids)})")

        raw_text = await get_tokenizer().decode(self.input_ids[offset:limit])
=======
        raw_text = get_tokenizer().decode(self.input_ids[offset:limit])
>>>>>>> 282a7129
        if not pretty: 
            return raw_text
        else:
            return str([raw_text])[2:-2]

    async def str(self, full=False) -> str:
        ids = ", ".join([str(i) for i in self.input_ids[-10:]])
        if detokenize_seqs:
            s = get_tokenizer().decode(self.input_ids)
            if not full:
                s = "..." + s[-40:]
            return f"<seq token_len={len(self.input_ids)} s={str([s])[1:-1]} ids=[... {ids}]>"
        else:
            return f"<seq token_len={len(self.input_ids)} ids=[... {ids}]>"

    def __str__(self):
        ids = ", ".join([str(i) for i in self.input_ids[-10:]])
        return f"<seq token_len={len(self.input_ids)} ids=[... {ids}]>"

    def is_done(self):
        return self.input_ids[-1] == get_tokenizer().eos_token_id or self.input_ids[-1] == str(get_tokenizer().eos_token_id).encode() or self.input_ids[-1] == b"<|endoftext|>"

    def make_successors(self, next_tokens, next_token_scores, logits, user_data=None):
        # remove very low scoring tokens (likely they were masked and therefore score low)
        next_tokens = nputil.ensure_iterable(next_tokens)
        next_token_scores = nputil.ensure_iterable(next_token_scores)
        
        tokens = [t for t, s in zip(next_tokens, next_token_scores) if s > DecoderSequence.truncation_threshold]
        scores = [s for s in next_token_scores if s > DecoderSequence.truncation_threshold]
        if len(tokens) == 0:
            print("WARNING: all continuation token fall below truncation threshold. This is likely due to a too small truncation factor. Try increasing it. Continuing with the top 1 token.")
            tokens = [t for t, s in zip(next_tokens, next_token_scores)][:1]
            scores = [s for s in next_token_scores][:1]
        next_tokens = np.stack(tokens, axis=0)
        next_token_scores = np.stack(scores, axis=0)

        return Continuation(next_tokens, next_token_scores, user_data)
# global counter for all sequences created in this process for identification purposes
DecoderSequence.seq_ctr = 0

DecoderSequence.graph = None
# tokens with a logprob lower than this will be ignored and not expanded during decoding
DecoderSequence.truncation_threshold = -3e38

def resolve_path(d, path):
    if d is None:
        return None
    segments = path.split(".")
    for segment in segments:
        if hasattr(d, "_asdict") and callable(d._asdict):
            d = d._asdict()
        if segment not in d:
            return None
        d = d[segment]
    return d

def set_path(d, path, value, create_missing=False, replace=True):
    if d is None:
        return
    segments = path.split(".")
    for segment in segments[:-1]:
        if segment not in d:
            if create_missing:
                d[segment] = {}
            else:
                return
        d = d[segment]
    if not replace and segments[-1] in d.keys():
        return
    d[segments[-1]] = value

def deepcopy(d):
    # deepcopy dict and iterables
    if type(d) is dict:
        return {k: deepcopy(v) for k, v in d.items()}
    elif type(d) is list:
        return [deepcopy(v) for v in d]
    else:
        return d

def deepmerge(a, b):
    if a is None: return b
    if b is None: return a
    for k,v in b.items():
        if k in a and isinstance(a[k], dict) and isinstance(b[k], dict):
            deepmerge(a[k], b[k])
        else:
            a[k] = b[k]
    return a

class DeterministicDecoderSequence(DecoderSequence):
    def __init__(self, input_ids, logprobs, deterministic, stop_phrase, next_ids, next_logprobs=None, next_deterministic=None, predecessor=None, user_data=None, needs_rewrite=False, sticky_user_data_keys=None, internal=False):
        super().__init__(input_ids, logprobs, deterministic, stop_phrase, predecessor, user_data=user_data.copy() if user_data is not None else None, sticky_user_data_keys=sticky_user_data_keys, internal=internal)
        self.next_ids = next_ids
        self.next_logprobs = next_logprobs
        self.next_deterministic = next_deterministic

        self.needs_rewrite = needs_rewrite
        self.internal = internal

        if next_logprobs is not None: assert len(next_logprobs) == len(next_ids), "Length of deterministic continuation did not match length of provided logprobs. Provided logprobs: {}, Provided IDs: {}".format(len(next_logprobs), next_ids)
        if next_deterministic is not None: assert len(next_deterministic) == len(next_ids), "Length of determinism status did not match length of provided logrprobs"

        self.align_user_data()

    # async def text(self, offset: int = None, limit: int = None, pretty=True) -> str:
    #     return "<detseq> " + await super().text(offset, limit, pretty)

    def align_user_data(self):
        if self.user_data is None: return

        # lmql-specific user data has to be different for deterministic sequences
        
        # make sure to update all "head" an "head[...]" user data keys (head[...] belong to subinterpreters)
        head_user_data_keys = [k for k in self.user_data.keys() if k.startswith("head[") or k == "head"]
        
        for head_key in head_user_data_keys:
            head_variable = resolve_path(self.user_data, f"{head_key}.variable")
            
            if head_variable is not None:
                # deterministic sequences don't have stopping phrases
                set_path(self.user_data, head_key, self.user_data[head_key].updated(stopping_phrases={"tokenized": [], "text": []}))
            else:
                set_path(self.user_data, head_key, self.user_data[head_key].updated(variable="<prompt>"))
            
            if len(self.next_ids) > 0:
                set_path(self.user_data, head_key, self.user_data[head_key].updated(mask="{token_id=" + str(self.next_ids[0]) + "}"))
            else:
                set_path(self.user_data, head_key, self.user_data[head_key].updated(mask="<not available yet>"))

    @property
    def is_query_constrained(self):
        """Deterministic sequences are not query constrained, as long as they are fixed to their predetermined content."""
        return True if len(self.next_ids) == 0 else False

    async def json(self):
        seqtext = await self.detokenized("seqtext")
        text = await self.detokenized("text")
        root = False
        if self.predecessor is None:
            text = await self.detokenized("seqtext")
            # text = str([await get_tokenizer().decode(self.input_ids)])[2:-2],
            root = True
        
        return {
            "seq_id": self.id,
            # "input_ids": self.input_ids.tolist(),
            "text": [text],
            "seqtext": seqtext,
            "root": root,
            "logprob": self.logprobs[-1],
            "seqlogprob": self.logprobs.sum(),
            "pool": self.pool,
            **({"deterministic": True} if self.deterministic[-1] else {}),
            "next_ids": self.next_ids.tolist(),
            "next_logprobs": self.next_logprobs.tolist() if self.next_logprobs is not None else None,
            "user_data": await self.user_data_json(),
            "token_id": self.input_ids[-1],
            "deterministic_5": self.deterministic[-5:].tolist(),
            "stop_phrase_5": self.stop_phrase[-5:].tolist(),
            "score_det": alpha_length_normalized.score(self.logprobs[self.prompt_len:][self.deterministic[self.prompt_len:]]),
            "score_nor": alpha_length_normalized.score(self.logprobs[self.prompt_len:][~self.deterministic[self.prompt_len:]]),
            "score_tot": alpha_length_normalized_det.score(self.logprobs, self),
            **({"done": True} if self.data("head.variable") == "__done__" else {}),
            "sticky_user_data_keys": list(self.sticky_user_data_keys)
        }

    def expand(self, limit=None):
        """ Returns the sequence that corresponds to the full expansion of this pre-determined deterministic sequence. """
        s = self
        steps = 0
        while type(s) is DeterministicDecoderSequence and len(s.next_ids) > 0 and (limit is None or steps < limit):
            s = s.extend(Continuation(s.next_ids[0], s.next_logprobs[0], s.user_data))
        return s

    def extend_user_data(self, continuation=None, user_data=None):
        # additionally add self.user_data for deterministic sequence extensions
        return deepmerge(deepcopy(self.user_data), super().extend_user_data(continuation=continuation, user_data=user_data))

    def extend(self, continuation, internal=False):
        # if not more predetermined tokens are left, just extend as usual and return a regular seq()
        if len(self.next_ids) <= 0:
            return super().extend(continuation)

        assert continuation.token == self.next_ids[0], "deterministic sequences must be extended by the predetermined next token: provided: " + str(continuation.token) + ", predetermined: " + str(self.next_ids[0])

        extended_input_ids = np.concatenate([self.input_ids, continuation.token.reshape(1)])
        extended_logprobs = np.concatenate([self.logprobs, continuation.logprob.reshape(1)])
        extended_deterministic = np.concatenate([self.deterministic, np.array([True]) if self.next_deterministic is None else self.next_deterministic[0:1]])

        reduced_next_ids = self.next_ids[1:]
        reduced_next_logprobs = self.next_logprobs[1:] if self.next_logprobs is not None else None
        reduced_deterministic = None if self.next_deterministic is None else self.next_deterministic[1:]

        user_data = self.extend_user_data(continuation)

        stop_phrase = self.detect_stop_phrase(continuation)
        if self.data("injected_stop_phrase"):
            print(self)
            assert not extended_deterministic[-1]

        return DeterministicDecoderSequence(
            input_ids=extended_input_ids, 
            logprobs=extended_logprobs, 
            deterministic=extended_deterministic,
            stop_phrase=stop_phrase,#np.concatenate([self.stop_phrase, self.data("injected_stop_phrase")]),
            next_ids=reduced_next_ids,
            next_logprobs=reduced_next_logprobs,
            next_deterministic=reduced_deterministic,
            predecessor=self, 
            user_data=user_data,
            needs_rewrite=self.needs_rewrite,
            sticky_user_data_keys=self.sticky_user_data_keys,
            internal=internal or self.internal
        )

    def __repr__(self) -> str:
        ids = ", ".join([str(i) for i in self.input_ids[-10:]])
        if (len(self.next_ids) > 0): 
            ids = "... " + ids
        next_ids = ", ".join([str(i) for i in self.next_ids[:10]])
        if len(self.next_ids) > 10: 
            next_ids = "..." + next_ids
        return f"<detseq token_len={len(self.input_ids)} ids=[{ids}] next_ids=[{next_ids}]>"

    async def str(self, full=False) -> str:
        ids = ", ".join([str(i) for i in self.input_ids[-10:]])
        if (len(self.next_ids) > 0): 
            ids = "... " + ids
        next_ids = ", ".join([str(i) for i in self.next_ids[:10]])
        if len(self.next_ids) > 10: 
            next_ids = "..." + next_ids
        if detokenize_seqs:
            s = get_tokenizer().decode(self.input_ids)
            if not full:
                s = "..." + s[-40:]
            return f"<detseq token_len={len(self.input_ids)} s={str([s])[1:-1]} ids=[{ids}] next_ids=[{next_ids}]>"
        else:
            return f"<detseq token_len={len(self.input_ids)} ids=[{ids}] next_ids=[{next_ids}]>"

    def make_successors(self, next_tokens, next_token_scores, logits, user_data=None):
        # if no more predetermined tokens are left, just make successors as usual
        if len(self.next_ids) <= 0:
            return super().make_successors(next_tokens, next_token_scores, logits, user_data=user_data)

        # logits here are unprocessed
        raw_logits = logits
        # TODO: using the raw token score will not consider sampling temperature (but it should?)
        # e.g. deterministic tokens are scored according to their raw logprob, not their logprob after temperature is applied
        # ignore next_tokens and next_token_scores, only produce predetermined next_ids as only successors
        predetermined_token = self.next_ids[0]
        
        # obtain score (either precomputed or via the passed logits)
        if self.next_logprobs is not None:
            score = self.next_logprobs[0]
        else:
            score = raw_logits[predetermined_token]
            if score < DecoderSequence.truncation_threshold:
                print("warning: a deterministic token scored below the truncation threshold ({})".format(DecoderSequence.truncation_threshold))
        
        return Continuation(predetermined_token, score, user_data)
    
    def __str__(self) -> str:
        ids = ", ".join([str(i) for i in self.input_ids[-10:]])
        return f"<detseq token_len={len(self.input_ids)} ids=[... {ids}] next_ids=[{self.next_ids[:10]}]>"

def is_deterministic(s):
    return issubclass(type(s), DeterministicDecoderSequence)

def next_is_deterministic(s):
    return is_deterministic(s) and len(s.next_ids) > 0

def is_lmql_valid(s):
    return s.data("head.valid") != False or s.data("head.final") != "fin"

def set_record_graph():
    DecoderSequence.graph = DecoderGraph()

def set_truncation_threshold(threshold):
    DecoderSequence.truncation_threshold = threshold

def detseq(
    ids: np.ndarray,
    logprobs: np.ndarray,
    deterministic: np.ndarray,
    stop_phrase: np.ndarray,
    next_ids: List[int],
    next_logprobs: List[float] = None,
    next_deterministic: Optional[np.ndarray] = None,
    predecessor=None, 
    user_data=None,
    needs_rewrite=True,
    sticky_user_data_keys=None,
    internal=False):
    
    return DeterministicDecoderSequence(
        input_ids=ids, 
        logprobs=logprobs, 
        deterministic=deterministic,
        stop_phrase=stop_phrase,
        next_ids=next_ids,
        next_logprobs=next_logprobs,
        next_deterministic=next_deterministic,
        predecessor=predecessor, 
        user_data=user_data,
        needs_rewrite=needs_rewrite,
        sticky_user_data_keys=sticky_user_data_keys,
        internal=internal
    )

def seq(ids: List[int], logprobs:Optional[np.ndarray]=None, deterministic:Optional[np.ndarray]=None):
    return DecoderSequence(ids, logprobs=logprobs, deterministic=deterministic)

def named(seqs: List[DecoderSequence] = None, name=None):
    for s in seqs:
        if hasattr(s, "pool"):
            s.pool = name
    return seqs

class FinishException(Exception):
    def __init__(self, result_sequences: List[DecoderSequence]):
        super().__init__()
        self.result_sequences = result_sequences

def finish(ar: Union[DataArray, List[DecoderSequence], DecoderSequence], **kwargs):
    """
    Terminates the decoding process and returns the provided (array of) sequences as the final
    result sequences in order of the underlying array/list. 1
    """
    if type(ar) is DecoderSequence:
        raise FinishException([ar])
    elif type(ar) is list:
        raise FinishException(ar)
    else:
        raise FinishException(list(ar.flatten().sequences.values())[0])

def token_unique(ar: DataArray, prefer=None, flatten=False):
    """
    Like unique() but compares tokens instead of sequence identities.
    """
    if prefer is None:
        prefer = lambda s,t: True

    if flatten:
        original_shape = ar.shape
        ar = ar.flatten()

    def op_unique(sqs):
        assert type(sqs) is list, f"token_unique expects a DataArray of lists of DecoderSequences, but got {type(sqs)} as data item."
        assert len(sqs) == 0 or issubclass(type(sqs[0]), DecoderSequence), f"token_unique expects a DataArray of lists of DecoderSequences, but got a list of {type(sqs[0])} as data item."

        by_token_ids = {}
        for s in sqs:
            token_ids = tuple(s.input_ids.tolist())
            curr = by_token_ids.get(token_ids, None)
            if curr is None or prefer(s, curr):
                by_token_ids[token_ids] = s
        return list(by_token_ids.values())

    res = ar.element_wise(op_unique)

    if flatten:
        return res.reshape(original_shape)
    else:
        return res


def repeat(ar, n, scorer=None):
    """
    Repeats the sequences in `ar` until a total of `n` sequences are in the array. 
    
    If no integer-valued multiple of ar's contents fit, only the top n sequences are repeated in the last tile.
    """
    if len(ar) == n: return ar
    elif len(ar) > n: 
        return topk(ar, n, scorer=scorer)
    else: 
        return ar + repeat(ar, n - len(ar), scorer=scorer)<|MERGE_RESOLUTION|>--- conflicted
+++ resolved
@@ -371,13 +371,8 @@
     async def text(self, offset:int=None, limit:int=None, pretty=False) -> str:
         offset = offset or 0
         limit = limit or len(self.input_ids)
-<<<<<<< HEAD
-        # if offset <= len(self.input_ids): print(f"warning: DecoderSequence.text() offset out of bounds (offset: {offset}, len: {len(self.input_ids)})")
-
-        raw_text = await get_tokenizer().decode(self.input_ids[offset:limit])
-=======
         raw_text = get_tokenizer().decode(self.input_ids[offset:limit])
->>>>>>> 282a7129
+        
         if not pretty: 
             return raw_text
         else:
