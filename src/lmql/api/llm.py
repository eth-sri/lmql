--- conflicted
+++ resolved
@@ -132,10 +132,13 @@
         When inside an LMQL query, you can also use `context.score(...)` in the same way,
         to score a list of continuations against the prompt of the current query context.
         """
-        dcmodel = self.adapter.get_dclib_model()
-        with traced(str(self) + ".score"):
-            with dc.ContextTokenizer(self.adapter.get_tokenizer()):
-                return await dc_score(dcmodel, prompt, values, **kwargs)
+        try:
+            dcmodel = self.adapter.get_dclib_model()
+            with traced(str(self) + ".score"):
+                with dc.ContextTokenizer(self.adapter.get_tokenizer()):
+                    return await dc_score(dcmodel, prompt, values, **kwargs)
+        finally:
+            dcmodel.close()
 
     def score_sync(self, *args, **kwargs):
         """
@@ -198,15 +201,11 @@
 
             # special case for 'random' model (see random_model.py)
             if model_identifier == "random":
-<<<<<<< HEAD
-                kwargs["tokenizer"] = "gpt2" if "tokenizer" not in kwargs else kwargs["tokenizer"]
-=======
                 if "tokenizer" in kwargs:
                     kwargs["tokenizer"] = kwargs["tokenizer"]
                     kwargs["vocab"] = kwargs["tokenizer"]
                 else:
                     kwargs["tokenizer"] = "gpt2" if "vocab" not in kwargs else kwargs["vocab"]
->>>>>>> c53e6aba
                 kwargs["inprocess"] = True
                 kwargs["async_transport"] = True
 
