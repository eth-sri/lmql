--- conflicted
+++ resolved
@@ -784,10 +784,6 @@
 @LMQLOp(["STOPS_BEFORE", "stops_before"])
 class StopBeforeOp(StopAtOp):
     def postprocess(self, operands, value):
-<<<<<<< HEAD
-        op2 = operands[1]
-        matched_phrase_index = value.find(op2)
-=======
         value: str = operands[0][0]
         value_diff: str = operands[0][1]
         stopping_phrase = operands[1]
@@ -802,84 +798,11 @@
         if matched_phrase_index + len(stopping_phrase) <= len(value) - len(value_diff):
             return None
 
->>>>>>> 14a6652d
         if matched_phrase_index != -1:
             value = value[:matched_phrase_index]
 
         return postprocessed_rewrite(value), postprocessed_value(value)
 
-<<<<<<< HEAD
-@LMQLOp(["ESCAPED", "escaped"])
-class EscapedOp(Node):
-    def __init__(self, *args, **kwargs):
-        super().__init__(*args, **kwargs)
-
-    def execute_predecessors(self, trace, context):
-        var_op: Var = self.predecessors[0]
-        assert type(var_op) is Var, "The first argument of STOPS_AT must be a direct reference to a template variable."
-        return super().execute_predecessors(trace, context)
-    
-    def forward(self, *args, **kwargs):
-        return True
-    
-    def follow(self, *args, **kwargs):
-        return fmap(("*", True))
-    
-    def final(self, ops_final, operands, result, **kwargs):
-        return ops_final[0]
-    
-    @property
-    def variable(self):
-        return self.predecessors[0]
-
-    def postprocess_var(self, var_name):
-        return var_name == self.predecessors[0].name
-
-    def postprocess(self, operands, value):
-        value = value.replace("\n",  "\\n")
-        value = value.replace("\t",  "\\t")
-
-        return postprocessed_rewrite(value), postprocessed_value(value)
-
-    def postprocess_order(self, other, **kwargs):
-        if isinstance(other, StopAtOp):
-            return "after"
-        return 0
-
-@LMQLOp(["ERASE"])
-class EraseOp(Node):
-    def __init__(self, *args, **kwargs):
-        super().__init__(*args, **kwargs)
-
-    def execute_predecessors(self, trace, context):
-        var_op: Var = self.predecessors[0]
-        assert type(var_op) is Var, "The first argument of STOPS_AT must be a direct reference to a template variable."
-        return super().execute_predecessors(trace, context)
-    
-    def forward(self, *args, **kwargs):
-        return True
-    
-    def follow(self, *args, **kwargs):
-        return fmap(("*", True))
-    
-    def final(self, ops_final, operands, result, **kwargs):
-        return ops_final[0]
-    
-    @property
-    def variable(self):
-        return self.predecessors[0]
-
-    def postprocess_var(self, var_name):
-        return var_name == self.predecessors[0].name
-
-    def postprocess(self, operands, value):
-        return postprocessed_rewrite(""), postprocessed_value(value)
-
-    def postprocess_order(self, other, **kwargs):
-        if isinstance(other, StopAtOp):
-            return "after"
-        return 0
-=======
 class CallOp(Node):
     def __new__(cls, predecessors, lcls, glbs):
         fct, *args = predecessors
@@ -904,7 +827,76 @@
         fct, *args = v
         return fmap(("*", fct(*args)))
 
->>>>>>> 14a6652d
+@LMQLOp(["ESCAPED", "escaped"])
+class EscapedOp(Node):
+    def __init__(self, *args, **kwargs):
+        super().__init__(*args, **kwargs)
+
+    def execute_predecessors(self, trace, context):
+        var_op: Var = self.predecessors[0]
+        assert type(var_op) is Var, "The first argument of STOPS_AT must be a direct reference to a template variable."
+        return super().execute_predecessors(trace, context)
+    
+    def forward(self, *args, **kwargs):
+        return True
+    
+    def follow(self, *args, **kwargs):
+        return fmap(("*", True))
+    
+    def final(self, ops_final, operands, result, **kwargs):
+        return ops_final[0]
+    
+    @property
+    def variable(self):
+        return self.predecessors[0]
+
+    def postprocess_var(self, var_name):
+        return var_name == self.predecessors[0].name
+
+    def postprocess(self, operands, value):
+        value = value.replace("\n",  "\\n")
+        value = value.replace("\t",  "\\t")
+
+        return postprocessed_rewrite(value), postprocessed_value(value)
+
+    def postprocess_order(self, other, **kwargs):
+        if isinstance(other, StopAtOp):
+            return "after"
+        return 0
+
+@LMQLOp(["ERASE"])
+class EraseOp(Node):
+    def __init__(self, *args, **kwargs):
+        super().__init__(*args, **kwargs)
+
+    def execute_predecessors(self, trace, context):
+        var_op: Var = self.predecessors[0]
+        assert type(var_op) is Var, "The first argument of STOPS_AT must be a direct reference to a template variable."
+        return super().execute_predecessors(trace, context)
+    
+    def forward(self, *args, **kwargs):
+        return True
+    
+    def follow(self, *args, **kwargs):
+        return fmap(("*", True))
+    
+    def final(self, ops_final, operands, result, **kwargs):
+        return ops_final[0]
+    
+    @property
+    def variable(self):
+        return self.predecessors[0]
+
+    def postprocess_var(self, var_name):
+        return var_name == self.predecessors[0].name
+
+    def postprocess(self, operands, value):
+        return postprocessed_rewrite(""), postprocessed_value(value)
+
+    def postprocess_order(self, other, **kwargs):
+        if isinstance(other, StopAtOp):
+            return "after"
+        return 0
 class OpaqueLambdaOp(Node):
     def forward(self, *args, **kwargs):
         if any([a is None for a in args]): return None
