<<<<<<< HEAD
from _ast import AsyncFunctionDef, Await, Call, ClassDef, FunctionDef, Import, ImportFrom
=======
from _ast import And, AsyncFunctionDef, BinOp, ClassDef, Compare, FunctionDef, Import, ImportFrom, Return
>>>>>>> b0a1a82a
import ast
import sys
from typing import Any
import astunparse
import os
import importlib
import re

from io import StringIO
from lmql.ops.ops import lmql_operation_registry

from lmql.language.qstrings import qstring_to_stmts, TemplateVariable, FExpression, DistributionVariable, TagExpression, stmts_to_qstring
from lmql.language.validator import LMQLValidator, LMQLValidationError
from lmql.language.fragment_parser import LMQLDecoderConfiguration, LMQLQuery, LanguageFragmentParser, FragmentParserError
from lmql.runtime.model_registry import model_name_aliases
import lmql.runtime.lmql_runtime as lmql_runtime
from lmql.runtime.dclib import get_all_decoders

OPS_NAMESPACE = "lmql.ops"
LIB_NAMESPACE = "lmql.lib"

class FreeVarCollector(ast.NodeVisitor):
    def __init__(self, free_vars, exclude_criteria=None):
        self.free_vars = free_vars
        
        self.exclude = exclude_criteria or []

    def is_excluded(self, name):
        for criterion in self.exclude:
            if type(criterion) is list:
                return name in criterion
            elif callable(criterion):
                return criterion(name)
            else:
                assert False, f"compiler error: invalid type for exclusion criterion in identifier collection: {type(criterion)}"
        return False

    def visit_Name(self, node):
        if type(node.ctx) is ast.Load:
            if self.is_excluded(node.id):
                return
            self.free_vars.add(node.id)

class DefinedVarsCollector(ast.NodeVisitor):
    def __init__(self, defined_vars):
        self.defined_vars = defined_vars

    def visit_Name(self, node):
        if type(node.ctx) is ast.Store:
            self.defined_vars.add(node.id)

    def visit_FunctionDef(self, node: FunctionDef) -> Any:
        self.defined_vars.add(node.name)

    def visit_ClassDef(self, node: ClassDef) -> Any:
        self.defined_vars.add(node.name)

    def visit_Import(self, node: Import) -> Any:
        for alias in node.names:
            self.defined_vars.add(alias.asname or alias.name)

    def visit_ImportFrom(self, node: ImportFrom) -> Any:
        for alias in node.names:
            self.defined_vars.add(alias.asname or alias.name)

    def visit_AsyncFunctionDef(self, node: AsyncFunctionDef) -> Any:
        self.defined_vars.add(node.name)

class PromptScope(ast.NodeVisitor):
    def __init__(self):
        self.distribution_vars = set()
        self.defined_vars = set()
        self.prologue_vars = set()
        self.free_vars = set()
        self.written_vars = set()

    def scope_prologue(self, query: LMQLQuery):
        if query.prologue is None: return
        
        DefinedVarsCollector(self.prologue_vars).visit(ast.parse(query.prologue))

    def scope(self, query: LMQLQuery):
        self.distribution_vars = set([query.distribution.variable_name]) if query.distribution is not None else set()    
        self.defined_vars = set()
        self.prologue_vars = set()

        # collect set of global query template variables
        self.free_vars = set()
        self.written_vars = set()

        # collect defined vars in prologue
        self.scope_prologue(query)

        # collect defined vars in prompt
        for p in query.prompt: self.visit(p)

        # also collect variable reads from where clause
        if query.where is not None:
            FreeVarCollector(self.free_vars, exclude_criteria=[self.exclude_identifier]).visit(query.where)
        if query.from_ast is not None:
            FreeVarCollector(self.free_vars, exclude_criteria=[self.exclude_identifier]).visit(query.from_ast)
        if query.decode is not None:
            FreeVarCollector(self.free_vars, exclude_criteria=[self.exclude_identifier]).visit(query.decode)
        if query.distribution is not None:
            FreeVarCollector(self.free_vars, exclude_criteria=[self.exclude_identifier]).visit(query.distribution.values)

        # remove all defined and prologue vars from free vars
        self.free_vars = self.free_vars - self.defined_vars - self.prologue_vars

        query.scope = self

    def visit_Expr(self, expr):
        if type(expr.value) is ast.Constant:
            self.scope_Constant(expr.value)
        else:
            super().generic_visit(expr)

    def visit_BoolOp(self, node: ast.BoolOp) -> Any:
        if is_query_string_with_constraints(node):
            self.scope_Constant(node.values[0])

    def scope_Constant(self, node):
        if type(node.value) is not str: return super().visit_Constant(node)
        qstring = node.value

        stmts = qstring_to_stmts(qstring, mode="all")

        # capture set of defined vars
        declared_template_vars = [v.name for v in stmts if type(v) is TemplateVariable]
        for v in declared_template_vars: 
            self.defined_vars.add(v)
            self.written_vars.add(v)
            if v in self.free_vars: self.free_vars.remove(v)

        used_fstring_expr = [s.expr for s in stmts if type(s) is FExpression]
        for v in used_fstring_expr:
            try:
                parsed = ast.parse(v, mode="eval")
                self.visit(parsed)
            except Exception as e:
                print("info: failed to parse fstring expression: ", [v])
                raise e
                # raise RuntimeError("Failed to parse fstring expression: ", v)
                return super().visit_Constant(node)

        def transform_qexpr(qexpr):
            if type(qexpr) is TemplateVariable and qexpr.name in self.distribution_vars:
                return DistributionVariable(qexpr.name)
            if type(qexpr) is FExpression:
                return FExpression(f"lmql.lmql_runtime.f_escape({qexpr.expr})")
            elif type(qexpr) is TagExpression:
                return TagExpression(f"lmql.lmql_runtime.tag(\"{qexpr.tag[1:]}\")")
            return str(qexpr)

        node.value = stmts_to_qstring([transform_qexpr(s) for s in stmts])

        return super().visit_Constant(node)

    def exclude_identifier(self, name):
        # make sure "input" can be intercepted
        if name in ["input"]:
            return False
        if name in ["lmql", "context", "__dynamic__"]:
            return True
        if name in self.free_vars:
            return True
        if name in self.written_vars:
            return True
        # exclude LMQL built-ins
        if get_builtin_name(name) is not None:
            return True
        # exclude Python built-ins
        if __builtins__.get(name) is not None:
            return True
        if name in get_all_decoders():
            return True
        return False

    def visit_Name(self, node: ast.Name):
        name = str(node.id)
        
        if type(node.ctx) is ast.Store:
            self.written_vars.add(name)
            if name in self.free_vars:
                self.free_vars.remove(name)
            
        if type(node.ctx) is ast.Load:
            if self.exclude_identifier(name):
                return
            self.free_vars.add(name)
        
        return True
    
    def visit_FunctionDef(self, node: FunctionDef) -> Any:
        self.defined_vars.add(node.name)
    
    def visit_AsyncFunctionDef(self, node: AsyncFunctionDef) -> Any:
        self.defined_vars.add(node.name)

    def visit_ClassDef(self, node: ClassDef) -> Any:
        self.defined_vars.add(node.name)

    def visit_ImportFrom(self, node: ImportFrom) -> Any:
        for alias in node.names:
            self.defined_vars.add(alias.asname or alias.name)

def is_query_string_with_constraints(node: ast.BoolOp):
    if len(node.values) < 1:
        return False
    left_most_operand = node.values[0]
    return type(left_most_operand) is ast.Constant and type(left_most_operand.value) is str and isinstance(node.op, ast.And)

class FunctionCallTransformation(ast.NodeTransformer):
    """
    Translates function calls into lmql.call calls (to enable automatic await and unpacking 
    when calling subqueries).
    """
    def visit_Await(self, node: Await) -> Any:
        super().generic_visit(node)

        if type(node.value) is ast.Await:
            return node.value
        return node.value

    def is_excluded_from_call_transformation(self, node):
        if not type(node) is ast.Name: return False
        if ast.unparse(node).startswith("lmql.runtime_support.call"): return True
        return node.id in ["print", "eval"]

    def visit_Call(self, node: Call) -> Any:
        f = self.visit(node.func)
        args = [self.visit(a) for a in node.args]
        keywords = [self.visit(k) for k in node.keywords]

        if self.is_excluded_from_call_transformation(node.func):
            node.func = f
            node.args = args
            node.keywords = keywords
            return node

        wrapped = Call(ast.parse("lmql.runtime_support.call"), [f, *args], keywords)
        wrapped = ast.Await(wrapped)

        return wrapped
class QueryStringTransformation(FunctionCallTransformation):
    """
    Transformes string expressions on statement level to model queries.
    """
    
    def __init__(self, query):
        self.query = query
    
    def transform(self):
        self.query.prompt = [self.visit(p) for p in self.query.prompt]

    def visit_Expr(self, expr):
        if type(expr.value) is ast.Constant:
            expr.value = self.transform_Constant(expr.value)
        else:
            self.generic_visit(expr)
        return expr

    # translate id access to context
    def visit_Name(self, node: ast.Name):
        name = str(node.id)
        
        if type(node.ctx) is ast.Load:
            if name == "context":
                return ast.parse("(" + yield_call("get_context", ()) + ")").body[0].value
        return node

    def visit_BoolOp(self, node: ast.BoolOp) -> Any:
        if is_query_string_with_constraints(node):
            left_most_operand = node.values[0]
            if len(node.values[1:]) > 1:
                constraints_expression = ast.BoolOp(op=node.op, values=node.values[1:])
            if len(node.values[1:]) == 1:
                constraints_expression = node.values[1]
            elif len(node.values[1:]) == 0:
                constraints_expression = None
            return self.transform_Constant(left_most_operand, constraints = constraints_expression)
        return node

    def transform_Constant(self, constant, constraints=None):
        if type(constant.value) is not str: return constant
        
        qstring = constant.value
<<<<<<< HEAD
        if len(qstring) == 0: return constant
        
        qstring = qstring.replace("\n", "\\\\n")
=======
        qstring = qstring.encode("unicode_escape").decode("utf-8").encode('unicode_escape').decode('utf-8')
>>>>>>> b0a1a82a
        
        compiled_qstring = ""

        declared_template_vars = set()

        for stmt in qstring_to_stmts(qstring, mode="square-only"):
            if type(stmt) is str:
                compiled_qstring += stmt
            elif type(stmt) is DistributionVariable:
                compiled_qstring += str(stmt)
            elif type(stmt) is TemplateVariable:
                declared_template_vars.add(stmt.name)
                compiled_qstring += str(stmt)

        # keep track of last stmt in this qstring
        last_stmt = stmt

        if len(compiled_qstring) == 0:
            return constant
        
        qstring_as_fstring: ast.JoinedStr = ast.parse(f'f"""{compiled_qstring}"""').body[0].value
        function_call_transformer = FunctionCallTransformation()
        qstring_as_fstring.values = [function_call_transformer.visit(v) for v in qstring_as_fstring.values]

<<<<<<< HEAD
        # result_code = f'yield context.query(f"""{compiled_qstring}""")'
        result_code = interrupt_call('query', ast.unparse(qstring_as_fstring))
=======
        if constraints is not None:
            constraint_transformation = InlineConstraintsTransformation(constraints, scope=self.query.scope)
            code_str, result_reference = constraint_transformation.transform()
            result_code = code_str + "\n"

            # result_code = f'yield context.query(f"""{compiled_qstring}""")'
            result_code += interrupt_call('query', f'f"""{compiled_qstring}"""', "{**globals(), **locals()}", "constraints=" + result_reference)
        else:
            result_code = interrupt_call('query', f'f"""{compiled_qstring}"""', "{**globals(), **locals()}")
>>>>>>> b0a1a82a

        for v in declared_template_vars:
            get_var_call = yield_call('get_var', f'"{v}"')
            result_code += f"\n{v} = " + get_var_call
<<<<<<< HEAD
        
=======

>>>>>>> b0a1a82a
        return ast.parse(result_code)

    # def transform_prompt_stmt(self, stmt):
    #     if type(stmt) is ast.Expr:
    #         if type(stmt.value) is ast.Constant and type(stmt.value.value) is str:
    #             # print(stmt.value.value)
    #             stmt.value = self.transform_query_string(stmt.value.value)
    #             # print(dir(stmt.value))
    #     else:
    #         print(type(stmt))
    #     return stmt

class SNFList:
    def __init__(self):
        self.stmts = []
        self.var_counter = 0

    def add(self, expr):
        vname = f"intm{self.var_counter}"
        self.var_counter += 1
        self.stmts.append(f"{vname} = {expr.strip()}")
        return vname

    def ast(self):
        return ast.parse("\n".join(self.stmts))
    
    def last_var(self):
        assert self.var_counter > 0, "No last variable available (0 statements in SNF)."
        return f"intm{self.var_counter - 1}"

    def str(self):
        return "\n".join(self.stmts)

class NameVisitor(ast.NodeVisitor):
    def __init__(self, name_visitor):
        self.name_visitor = name_visitor

    def visit_Name(self, node):
        self.name_visitor(node)


class NameTransformer(ast.NodeTransformer):
    def __init__(self, name_transformer):
        self.name_transformer = name_transformer

    def visit_Name(self, node):
        return self.name_transformer(node)

class ReturnStatementTransformer(ast.NodeTransformer):
    def __init__(self, query):
        self.query = query
    
    def transform(self):
        self.query.prompt = [self.visit(p) for p in self.query.prompt]

    def visit_FunctionDef(self, node: FunctionDef) -> Any:
        # do not recurse into nested functions
        return node
    
    def visit_AsyncFunctionDef(self, node: AsyncFunctionDef) -> Any:
        # do not recurse into nested functions
        return node

    def visit_Return(self, node):
        return ast.parse("yield ('result', " + astunparse.unparse(node.value).strip() + ")")

class LMQLConstraintTransformation:
    def __init__(self, scope) -> None:
        self.scope = scope

    def transform_name(self, node, keep_variables=False, plain_python=False):
        # check for built-ins
        bn = get_builtin_name(node, plain_python)
        if bn is not None: return bn
        # check if variable is distribution variable
        if node.id in self.scope.distribution_vars:
            raise LMQLValidationError("Distribution variable {} cannot be used in where clause.".format(node.id))

        # check for template variables
        if node.id in self.scope.defined_vars and not keep_variables:
            return f"lmql.runtime_support.Var('{node.id}')"
        else:
            return f"lmql.runtime_support.Var('{node.id}', python_variable=True)"

        return bn or node.id

    def transform_node(self, expr, snf):
        if type(expr) is ast.BoolOp:
            if type(expr.op) is ast.And or type(expr.op) is ast.Or:
                ops = expr.values
                tops = [self.transform_node(op, snf) for op in ops]
                tops_list = ",\n  ".join([t.strip() or "None" for t in tops])
                
                Op = f"{OPS_NAMESPACE}.AndOp" if type(expr.op) is ast.And else f"{OPS_NAMESPACE}.OrOp"
                return snf.add(f"{Op}([\n  {tops_list}\n])")
        elif type(expr) is ast.Name:
            return self.transform_name(expr)
        elif type(expr) is ast.UnaryOp:
            op = expr.op
            
            Ops = {
                ast.Not: f"{OPS_NAMESPACE}.NotOp"
            }

            for OpT, impl in Ops.items():
                if type(op) is OpT:
                    operand = self.transform_node(expr.operand, snf).strip()
                    return snf.add(f"{impl}([{operand}])")

            assert False, "unary operator {} not supported.".format(type(expr.op))
        elif type(expr) is ast.Compare:
            op = expr.ops[0]
            assert len(expr.ops) == 1, "compiler currently does not support comparison with more than one operator"
            
            Ops = {
                ast.Eq: f"{OPS_NAMESPACE}.EqOp",
                ast.Lt: f"{OPS_NAMESPACE}.Lt",
                ast.Gt: f"{OPS_NAMESPACE}.Gt",
                ast.In: f"{OPS_NAMESPACE}.InOp"
            }

            for OpT, impl in Ops.items():
                if type(op) is OpT: 
                    ops = [self.transform_node(c, snf) for c in [expr.left] + expr.comparators]
                    ops_list = ", ".join(ops).strip()
                    return snf.add(f"{impl}([{ops_list}])")
            
            if is_type_constraint(expr):
                type_name = expr.comparators[0].id
                var_name = expr.left.args[0].id
                return snf.add(f"{OPS_NAMESPACE}.CallOp([{LIB_NAMESPACE}.types.is_type, [{OPS_NAMESPACE}.Var('{var_name}'), {type_name}]], locals(), globals())")
                # return snf.add(f"{LIB_NAMESPACE}.is_type([{type_name}, {OPS_NAMESPACE}.Var('{var_name}')])")
            
            assert False, "operator {} is not supported.".format(astunparse.unparse(expr))
        elif type(expr) is ast.Constant:
            return self.default_transform_node(expr, snf).strip()
        elif type(expr) is ast.ListComp:
            return self.default_transform_node(expr, snf).strip()
        elif type(expr) is ast.Call:
            bn = get_builtin_name(expr.func)
            if bn is not None:
                args = [self.transform_node(a, snf) for a in expr.args]
                args_list = ", ".join(args)
                return f"{bn}([{args_list}])"
            if is_allowed_builtin_python_call(expr.func):
                return self.default_transform_node(expr, snf).strip()
            
            tfunc = self.transform_node(expr.func, snf)
            targs = [self.transform_node(a, snf) for a in expr.args]
            targs_list = ", ".join(targs)
            return f"{OPS_NAMESPACE}.CallOp([{tfunc}, [{targs_list}]], locals(), globals())"
        elif type(expr) is ast.List:
            return self.default_transform_node(expr, snf).strip()

        print(f"compiler warning: expressions of type {type(expr)} are not explicitly supported: '{astunparse.unparse(expr).strip()}'")
        return snf.add(self.default_transform_node(expr, snf))

    def default_transform_node(self, node, snf):
        # collect the set of captured template variables
        names = set()
        def collect_name(node):
            name = node.id
            if name in self.scope.defined_vars:
                names.add(name)
        NameVisitor(collect_name).visit(node)
        names = sorted(list(names))

        # if no template variable names are capture, node represents a constant expression
        if len(names) == 0: return astunparse.unparse(node)

        def transform_name(node):
            node.id = self.transform_name(node, keep_variables=True, plain_python=True)
            return node
        node = NameTransformer(transform_name).visit(node)

        args = (" " + ", ".join(names)) if len(names) > 0 else ""
        var_ops = (", ".join([f"{OPS_NAMESPACE}.Var('{n}')" for n in names])).strip() if len(names) > 0 else ""
        fct_code = astunparse.unparse(node).strip()
        
        return f"{OPS_NAMESPACE}.OpaqueLambdaOp([lambda{args}: {fct_code}, {var_ops}])"

class WhereClauseTransformation(LMQLConstraintTransformation):
    def __init__(self, query: LMQLQuery):
        super().__init__(scope=query.scope)
        self.query = query
        
        assert self.scope is not None, "WhereClauseTransformation requires a scoped query for transformation"
    
    def transform(self):
        snf = SNFList()
        
        if self.query.where is None:  return None
        if type(self.query.where) is ast.Expr: 
            self.query.where = self.query.where.value

        result = self.transform_node(self.query.where, snf=snf)

        self.query.where = snf.str()
        self.query.where_expr = result

class InlineConstraintsTransformation(LMQLConstraintTransformation):
    def __init__(self, expression: ast.BoolOp, scope):
        super().__init__(scope=scope)
        self.expression = expression
    
    def transform(self):
        snf = SNFList()
        
        if self.expression is None:  return None
        if type(self.expression) is ast.Expr: 
            self.expression = self.expression.value

        result = self.transform_node(self.expression, snf=snf)

        return snf.str(), result


def is_allowed_builtin_python_call(node):
    if type(node) is not ast.Name:
        return False
    allowed_builtin_functions = set(["set", "all"])
    return node.id in allowed_builtin_functions

def get_builtin_name(node, plain_python=False):
    if type(node) is str:
        n = node
    else:
        if type(node) is not ast.Name:
            return None
        n = node.id
    
    if n in lmql_operation_registry.keys():
        return OPS_NAMESPACE + "." + lmql_operation_registry[n]
    
    return None

def is_type_constraint(expr: ast.Expr):
    if not type(expr.left) is ast.Call:
        return False
    if not type(expr.left.func) is ast.Name:
        return False
    if not expr.left.func.id == "type":
        return False
    if not type(expr.ops[0]) is ast.Is:
        return False
    if not len(expr.comparators) == 1:
        return False
    right = expr.comparators[0]
    if not type(right) is ast.Name:
        return False
    if not len(expr.left.args) == 1:
        return False
    if not type(expr.left.args[0]) is ast.Name:
        return False
    
    return True

class DecodeClauseTransformation:
    def __init__(self, query):
        self.query = query

    def transform(self):
        if type(self.query.decode) is ast.Name:
            method = ast.Constant(self.query.decode.id, "str")
            keyword_args = []
            self.query.decode = LMQLDecoderConfiguration(method, keyword_args)
        elif type(self.query.decode) is ast.Call:
            method = ast.Constant(self.query.decode.func.id, "str")
            keyword_args = self.query.decode.keywords
            self.query.decode = LMQLDecoderConfiguration(method, keyword_args)
        else:
            assert False, "cannot handle decode clause {} ()".format(self.query.decode, type(self.query.decode))


        return self.query

class CompilerTransformations:
    def __init__(self):
        self.transformations = [
            QueryStringTransformation,
            WhereClauseTransformation,
            DecodeClauseTransformation,
            ReturnStatementTransformer
        ]
    
    def transform(self, query):
        for T in self.transformations:
            t = T(query).transform()
        return query

class PythonFunctionWriter:
    def __init__(self, name, filename, parameters, prologue, decorators=None, decorators_args=None):
        self.name = name
        self.filename = filename
        self.parameters = parameters
        self.prologue = prologue
        
        self.in_memory_contents = ""
        
        self.file = open(self.filename, "w")

        self.indent = "  "
        self.write("import lmql\nimport lmql.lib\n")
        self.write(self.prologue)
        
        if decorators is not None:
            if decorators_args is None:
                decorators_args = [None] * len(decorators)
            for d,args in zip(decorators, decorators_args):
                self.write(f"@{d}({args})\n")
        self.write(f"async def {self.name}({self.make_kwargs()}):\n")

    def write(self, code):
        self.in_memory_contents += code
        self.file.write(code)

    def make_kwargs(self):
        if len(self.parameters) == 0:
            return ""
        return ",".join(f"{p}=None" for p in self.parameters)

    def __enter__(self):
        return self

    def __exit__(self, *args):
        self.file.close()

    def add(self, code):
        if code is None:
            return
        for line in code.split("\n"):
            if line.strip() == "": continue
            self.write(f"{self.indent} {line}\n")

class LMQLModule(object):
    def __init__(self, compiled_file, lmql_code=None, output_variables=None):
        self.compiled_file = compiled_file
        self._code = None
        self.lmql_code = lmql_code
        self.output_variables = output_variables or []

    def load(self):
        sys.path.append(os.path.dirname(self.compiled_file))
        m = __import__(os.path.basename(self.compiled_file[:-3]))
        for v in m.__dict__.values():
            if type(v) is lmql_runtime.LMQLQueryFunction:
                v.lmql_code = self.lmql_code
        setattr(m, "code", self.code)
        setattr(m, "lmql_code", self.lmql_code)
        return m

    def __str__(self):
        with open(self.compiled_file, "r") as f:
            return f.read()

    def code(self):
        if self._code is None:
            with open(self.compiled_file, "r") as f:
                self._code = f.read()
        return self._code

def unparse_list(ast_elements):
    return ", ".join([astunparse.unparse(e).strip() for e in ast_elements])

def preprocess_text(lmql_code):
    if lmql_code.startswith("lmql"):
        lmql_code = lmql_code[4:]
    while lmql_code.startswith("\n") or lmql_code.startswith(" "):
        if lmql_code.startswith("\n"):
            lmql_code = lmql_code[1:]
            break
        else:
            lmql_code = lmql_code[1:]
    
    # remove common indent
    lines = lmql_code.split("\n")
    common_indent = min([len(l) - len(l.lstrip()) for l in lines if len(l.strip()) > 0])
    return "\n".join([l[common_indent:] for l in lines])

def yield_call(func, *args):
    return f"""yield lmql.runtime_support.context_call("{func}", {", ".join([str(a) for a in args])})"""

def interrupt_call(func, *args):
    return f"""yield lmql.runtime_support.interrupt_call("{func}", {", ".join([str(a) for a in args])})"""

class LMQLCompiler:
    def __init__(self):
        pass

    def compile(self, filepath):
        try:
            # parse file
            with open(filepath) as f:
                contents = f.read()
            lmql_code = preprocess_text(contents)
            buf = StringIO(lmql_code)
            parser = LanguageFragmentParser()
            try:
                q = parser.parse(buf.readline)
            except IndentationError as e:
                raise RuntimeError("parsing error: {}.\nFailed when parsing:\n {}".format(e, lmql_code))

            # output file path
            basename = os.path.basename(filepath).split(".lmql")[0]
            output_file = os.path.join(os.path.dirname(filepath), f"{basename}_compiled.py")

            # scoping
            scope = PromptScope()
            scope.scope(q)

            # validation
            LMQLValidator().validate(q)

            # compilation
            transformations = CompilerTransformations()
            transformations.transform(q)

            model_name = astunparse.unparse(q.from_ast).strip()
            model_name = model_name_aliases.get(model_name, model_name)
            if model_name[1:-1] in model_name_aliases.keys():
                model_name = "'" + model_name_aliases[model_name[1:-1]] + "'"

            # resulting code
            code = None
            output_variables = "output_variables=[" + ", ".join([f'"{v}"' for v in scope.defined_vars]) + "]"

            # generate function that runs query
            parameters = list(sorted(list(scope.free_vars)))

            with PythonFunctionWriter("query", output_file, parameters, 
                q.prologue, decorators=["lmql.compiled_query"], decorators_args=[output_variables]) as writer:
                
                writer.add(yield_call("set_decoder", astunparse.unparse(q.decode.method).strip(), unparse_list(q.decode.decoding_args)))                
                writer.add(yield_call("set_model", model_name))
                writer.add("# where")
                writer.add(q.where)
                writer.add(yield_call("set_where_clause", q.where_expr))
                writer.add("# prompt")
                writer.add(astunparse.unparse(q.prompt))
                if q.distribution:
                    writer.add("# distribution")
                    # writer.add("context.set_distribution('{}', {})".format(q.distribution.variable_name, astunparse.unparse(q.distribution.values).strip()))
                    writer.add(yield_call("set_distribution", "\"" + q.distribution.variable_name + "\"", astunparse.unparse(q.distribution.values).strip()))
                
                writer.add(f"yield ('result', (" + yield_call("get_return_value", ()) + "))")

            if q.decode.has_dump_compiled_code_flag:
                print(writer.in_memory_contents)

            return LMQLModule(output_file, lmql_code=lmql_code, output_variables=[v for v in scope.defined_vars])
        except FragmentParserError as e:
            sys.stderr.write("error: " + str(e) + "\n")
            sys.exit(1)
<|MERGE_RESOLUTION|>--- conflicted
+++ resolved
@@ -1,25 +1,26 @@
-<<<<<<< HEAD
-from _ast import AsyncFunctionDef, Await, Call, ClassDef, FunctionDef, Import, ImportFrom
-=======
-from _ast import And, AsyncFunctionDef, BinOp, ClassDef, Compare, FunctionDef, Import, ImportFrom, Return
->>>>>>> b0a1a82a
 import ast
+import importlib
+import os
+import re
 import sys
+from _ast import (And, AsyncFunctionDef, Await, BinOp, Call, ClassDef, Compare,
+                  FunctionDef, Import, ImportFrom, Return)
+from io import StringIO
 from typing import Any
+
 import astunparse
-import os
-import importlib
-import re
-
-from io import StringIO
+
+import lmql.runtime.lmql_runtime as lmql_runtime
+from lmql.language.fragment_parser import (FragmentParserError,
+                                           LanguageFragmentParser,
+                                           LMQLDecoderConfiguration, LMQLQuery)
+from lmql.language.qstrings import (DistributionVariable, FExpression,
+                                    TagExpression, TemplateVariable,
+                                    qstring_to_stmts, stmts_to_qstring)
+from lmql.language.validator import LMQLValidationError, LMQLValidator
 from lmql.ops.ops import lmql_operation_registry
-
-from lmql.language.qstrings import qstring_to_stmts, TemplateVariable, FExpression, DistributionVariable, TagExpression, stmts_to_qstring
-from lmql.language.validator import LMQLValidator, LMQLValidationError
-from lmql.language.fragment_parser import LMQLDecoderConfiguration, LMQLQuery, LanguageFragmentParser, FragmentParserError
+from lmql.runtime.dclib import get_all_decoders
 from lmql.runtime.model_registry import model_name_aliases
-import lmql.runtime.lmql_runtime as lmql_runtime
-from lmql.runtime.dclib import get_all_decoders
 
 OPS_NAMESPACE = "lmql.ops"
 LIB_NAMESPACE = "lmql.lib"
@@ -290,14 +291,9 @@
         if type(constant.value) is not str: return constant
         
         qstring = constant.value
-<<<<<<< HEAD
         if len(qstring) == 0: return constant
         
-        qstring = qstring.replace("\n", "\\\\n")
-=======
-        qstring = qstring.encode("unicode_escape").decode("utf-8").encode('unicode_escape').decode('utf-8')
->>>>>>> b0a1a82a
-        
+        qstring = qstring.encode("unicode_escape").decode("utf-8").encode('unicode_escape').decode('utf-8')        
         compiled_qstring = ""
 
         declared_template_vars = set()
@@ -321,10 +317,6 @@
         function_call_transformer = FunctionCallTransformation()
         qstring_as_fstring.values = [function_call_transformer.visit(v) for v in qstring_as_fstring.values]
 
-<<<<<<< HEAD
-        # result_code = f'yield context.query(f"""{compiled_qstring}""")'
-        result_code = interrupt_call('query', ast.unparse(qstring_as_fstring))
-=======
         if constraints is not None:
             constraint_transformation = InlineConstraintsTransformation(constraints, scope=self.query.scope)
             code_str, result_reference = constraint_transformation.transform()
@@ -334,16 +326,11 @@
             result_code += interrupt_call('query', f'f"""{compiled_qstring}"""', "{**globals(), **locals()}", "constraints=" + result_reference)
         else:
             result_code = interrupt_call('query', f'f"""{compiled_qstring}"""', "{**globals(), **locals()}")
->>>>>>> b0a1a82a
 
         for v in declared_template_vars:
             get_var_call = yield_call('get_var', f'"{v}"')
             result_code += f"\n{v} = " + get_var_call
-<<<<<<< HEAD
-        
-=======
-
->>>>>>> b0a1a82a
+
         return ast.parse(result_code)
 
     # def transform_prompt_stmt(self, stmt):
