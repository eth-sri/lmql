--- conflicted
+++ resolved
@@ -137,14 +137,9 @@
     num_prompts = len(kwargs["prompt"])
     max_tokens = kwargs.get("max_tokens", 0)
 
-<<<<<<< HEAD
     assert "logit_bias" not in kwargs.keys(), f"Chat API models do not support advanced constraining of the output, please use no or less complicated constraints: " + str(kwargs["logit_bias"])
         
 
-=======
-    assert "logit_bias" not in kwargs.keys(), f"Chat API models do not support advanced constraining of the output, please use no or less complicated constraints."
-    
->>>>>>> b53f8cc2
     # transform prompt into chat API format
     prompt_ids = kwargs["prompt"]
     kwargs["prompt"] = [detokenize(p) for p in kwargs["prompt"]]
