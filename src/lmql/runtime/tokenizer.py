--- conflicted
+++ resolved
@@ -30,6 +30,9 @@
                 t = loader()
                 self._tokenizer_impl = t
                 self.loader_thread = None
+                
+                self._vocab = get_vocab(self.tokenizer_impl)
+                self.vocab_range = max(max(self._vocab.values()) + 1, self.tokenizer_impl.vocab_size)
             self.loader_thread = Thread(target=load)
             self.loader_thread.start()
         else:
@@ -38,14 +41,13 @@
         self.model_identifier = model_identifier
         self.detokenizer_cache = {}
 
-        self._vocab = get_vocab(self.tokenizer_impl)
-        self.vocab_range = max(max(self._vocab.values()) + 1, self.tokenizer_impl.vocab_size)
+        self._vocab = None
+        self.vocab_range = None
 
         if "FORCE_TIKTOKEN" in os.environ:
             assert type(self.tokenizer_impl) is TiktokenTokenizer
 
     @property
-<<<<<<< HEAD
     def model_vocab_size(self):
         """
         The model vocab size is the size of the vocabulary that a model uses
@@ -53,7 +55,9 @@
         the vocab_size of the tokenizer, which is the size of the vocabulary
         + some reserved LMQL-specific tokens.
         """
-=======
+        return self.vocab_range
+    
+    @property
     def tokenizer_impl(self):
         if self._tokenizer_impl is None:
             self.loader_thread.join()
@@ -62,13 +66,6 @@
     @property
     def name(self):
         return self.tokenizer_impl.name
-
-    @property
-    def vocab_size(self):
-        # in LMQL vocab_size is the vocab_range (the highest vocabulary ID + 1)
-        # this allows us to use a dense one hot array where no IDs are skipped
->>>>>>> 282a7129
-        return self.vocab_range
 
     @property
     def vocab_size(self):
@@ -148,31 +145,8 @@
         return result
 
     def decode(self, input_ids):
-<<<<<<< HEAD
-        key = str(input_ids)
-        n = len(input_ids)
-        if n in self.detokenizer_cache.keys():
-            if key in self.detokenizer_cache[n].keys():
-                return self.detokenizer_cache[n][key]
-        if n-1 in self.detokenizer_cache.keys():
-            key = str(input_ids[:-1])
-            if key in self.detokenizer_cache[n-1].keys():
-                global reverse_special_token_mappings
-                # print("secondary cache hit")
-                if input_ids[-1] >= self.model_vocab_size:
-                    extended = self.detokenizer_cache[n-1][key] + "<" + reverse_special_token_mappings[input_ids[-1]] + "/>"
-                else:
-                    extended = self.detokenizer_cache[n-1][key] + self.tokenizer_impl.decode([input_ids[-1]], clean_up_tokenization_spaces=False)
-                    if self.INVALID_CHARACTER in extended:
-                        return self.detokenizer_cache[n-1][key]
-                if not n in self.detokenizer_cache.keys():
-                    self.detokenizer_cache[n] = {}
-                self.detokenizer_cache[n][str(input_ids)] = extended
-                return extended
-=======
         if len(input_ids) > 0 and type(input_ids[0]) is np.bytes_:
             return self.convert_bytes_to_string(input_ids)
->>>>>>> 282a7129
 
         s = ""
         for chunk in self.chunk_out_by_special_ids(input_ids):
