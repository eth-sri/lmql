class ProgramState:
<<<<<<< HEAD
    def __init__(self, prompt, runtime=None):
=======
    """
    Program state tracked by the interpreter during program execution.
    """
    def __init__(self, runtime=None):
>>>>>>> 282a7129
        self.variable_values = {}
        # postprocessed, converted variable values if not just str (e.g. objects, int)
        self.variable_program_values = {}
        self.variable_diffs = {}
        self.variable_scores = {}
        self.variable_monotonicity = {}

        self.runtime = runtime
        self.subinterpreter_results = {}
        self.prompt = prompt

    async def json(self):
        def json_value(k):
            fin = self.variable_monotonicity.get(k, "var")
            # do not include diff and score for now
            return fin + "(\"" + str(self.variable_values[k]) + "\")"
        return {k: json_value(k) for k in self.variable_values.keys()}

    def __getitem__(self, key):
        return self.get(key)

    def __setitem__(self, key, value):
        self.set(key, value)

    def set(self, name, value, program_value=None, scores=None, diff=None, montonicity="var"):
        self.variable_values[name] = value
        self.variable_program_values[name] = program_value if program_value is not None else value
        self.variable_diffs[name] = diff
        self.variable_scores[name] = scores
        self.variable_monotonicity[name] = montonicity

    def get(self, name, default=None):
        return self.variable_values.get(name, default)

    def get_program_value(self, name, default=None):
        return self.variable_program_values.get(name, default)
    
    def get_diff(self, name, default=None):
        return self.variable_diffs.get(name, default)

    def final(self, name):
        return self.variable_monotonicity.get(name, "var")

    def copy(self):
        s = ProgramState(self.prompt)
        s.variable_values = self.variable_values.copy()
        s.variable_program_values = self.variable_program_values.copy()
        s.variable_monotonicity = self.variable_monotonicity.copy()
        s.variable_diffs = self.variable_diffs.copy()
        s.variable_scores = self.variable_scores.copy()
        s.runtime = self.runtime
        return s<|MERGE_RESOLUTION|>--- conflicted
+++ resolved
@@ -1,12 +1,8 @@
 class ProgramState:
-<<<<<<< HEAD
-    def __init__(self, prompt, runtime=None):
-=======
     """
     Program state tracked by the interpreter during program execution.
     """
-    def __init__(self, runtime=None):
->>>>>>> 282a7129
+    def __init__(self, prompt, runtime=None):
         self.variable_values = {}
         # postprocessed, converted variable values if not just str (e.g. objects, int)
         self.variable_program_values = {}
