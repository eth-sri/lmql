import asyncio
import inspect
from collections import namedtuple
from dataclasses import dataclass
from typing import Any, Dict, Optional, List, Union, NamedTuple, Tuple, Set
import numpy as np
import warnings

import re
import lmql.ops.ops as ops
import lmql.runtime.dclib as dc
from lmql.language.qstrings import (DistributionVariable, TemplateVariable,
                                    qstring_to_stmts)
from lmql.ops.follow_map import FollowMap
from lmql.ops.token_set import VocabularyMatcher, has_tail, tset
from lmql.ops.follow_map import fmap
from lmql.runtime.interrupt import interrupt
from lmql.runtime.multi_head_interpretation import (InterpretationHead,
                                                    InterpretationHeadDone,
                                                    InterpreterCall)
from lmql.runtime.program_state import ProgramState
from lmql.runtime.stats import Stats
from lmql.runtime.tokenizer import LMQLTokenizer
from lmql.runtime.decorators import LMQLDecoratorList

from lmql.utils.nputil import replace_inf_nan_with_str
from lmql.runtime.interrupt import interrupt
from lmql.language.qstrings import qstring_to_stmts, TemplateVariable, DistributionVariable, unescape_qstring
from lmql.utils.nputil import replace_inf_nan_with_str

from lmql.ops.token_set import VocabularyMatcher, has_tail
from lmql.models.model_info import model_info
from lmql.runtime.context import ContextTokenizer
from lmql.runtime.tracing import trace, active_tracer, enable_tracing, certificate
from lmql.api.llm import LLM

from lmql.api.scoring import dc_score
from lmql.api import score

from lmql.ops.token_set import tset
import lmql.ops.ops as ops

class _DCLibDebugPrinter: pass
_DCLibDebugPrinter.printer = None

def set_dclib_debug_printer(printer):
    if hasattr(printer, "add_decoder_state"):
        _DCLibDebugPrinter.printer = printer

@dataclass
class RewrittenInputIds:
    appended_input_ids: List[np.ndarray]
    strip_eos: bool = True
    user_data: Optional[Union[List[Dict[str, Any]], Dict[str, Any]]] = None
    value_offset: Optional[int] = None
    
    # indicates whether or not this rewrite is a final rewrite (i.e. no further rewrites will be applied if it ends on eos)
    final: bool = True

    rewritten_seq_user_data: Optional[Union[List[Dict[str, Any]], Dict[str, Any]]] = None

    @staticmethod
    def stack(results):
        return RewrittenInputIds(
            appended_input_ids=[r.appended_input_ids if r is not None else None for r in results],
            strip_eos=[r.strip_eos if r is not None else None for r in results],
            user_data=[r.user_data if r is not None else None for r in results],
            value_offset=[r.value_offset if r is not None else None for r in results],
            rewritten_seq_user_data=[r.rewritten_seq_user_data if r is not None else None for r in results],
            final=[r.final if r is not None else True for r in results]
        )

class advance: pass # used as symbol

class PromptState(NamedTuple):
    interpreter: 'PromptInterpreter'
    subinterpreters: Set['SubInterpreter']

    variable : str
    prompt : str
    
    stmt_buffer : List[Any]
    query_head : Any
    program_state : Any
    
    recurring_variable_counter : Dict[str, int]
    variable_offset : int

    # optional extra keyword arguments passed to the currently excuting qstring
    query_args: Optional[Dict[str, Any]]
    # view on query_args that only contains variable arguments that apply to the current variable
    variable_args: Optional[Dict[str, Any]]

    # only set after processing where clause
    valid: Optional[bool]
    final: Optional[str] 
    mask : Optional[Any]
    stopping_phrases: Optional[Any]
    where: Optional[Any]
    tail: Optional[str]

    def __str__(self):
        return f"<PromptState '{self.variable}' '{[self.prompt]}'>"

    def updated(self, **updated):
        data_dict = self._asdict()
        data_dict.update(updated)
        return PromptState(**data_dict)
    
    def variable_arg(self, name):
        return (self.variable_args or {}).get(name, None)

    def full_where_condition(self, interpreter):
        constraints = self.variable_arg("constraints")
        
        # get variable tactic (type constraint or nested query to execute)
        variable_tactic = self.variable_arg("tactics")

        # get variable decoder (decoder to use for this variable)
        decoder_decl = self.variable_arg("decoder")
        assert decoder_decl is None, "variable-decoder declarations are not supported yet"

        # check for fixed value constraints (e.g. from pre-decorators)
        if type(constraints) is ops.FixedValueOp:
            return constraints
        else:
            return ops.AndOp.all(*[a for a in [constraints, interpreter.where, variable_tactic] if a is not None])

class LMQLContext:
    def __init__(self, interpreter, state, prompt):
        self.interpreter = interpreter
        
        if state:
            self.program_state: ProgramState = state.program_state
            self.state = state
            self.prompt = state.prompt
        else:
            self.program_state = ProgramState(prompt)
            self.state = None
            self.prompt = prompt

        self.program_state.runtime = interpreter

    async def json(self):
        return self.program_state

    # LMQL runtime API

    @property
    def num_calls(self):
        dcmodel = self.interpreter.dcmodel
        if hasattr(dcmodel, 'calls'):
            return dcmodel.calls - dcmodel.hits
        else:
            return 0

    async def get_var(self, name):
        return self.program_state.get_program_value(name)

    async def query(self, qstring, __locals, **kwargs):
        return InterpreterCall(qstring, __locals, kwargs, loc=None)

    async def set_model(self, model_name):
        self.interpreter.set_model(model_name)

    async def set_decoder(self, method, **kwargs):
        self.interpreter.set_decoder(method, **kwargs)

    async def set_where_clause(self, where):
        self.interpreter.set_where_clause(where)

    async def get_context(self, *args):
        # prompt
        return self

    async def get_all_vars(self):
        return self.program_state.variable_program_values.copy()

    async def set_distribution(self, distribution_variable, values):
        self.interpreter.distribution_variable = distribution_variable
        self.interpreter.distribution_values = values

    async def get_return_value(self, *args):
        # for lmql.F functions, do not use LMQLResult and unpack single results
        if "is_f_function" in self.interpreter.extra_kwargs:
            result_values = await self.get_all_vars()
            if len(result_values) == 1:
                return list(result_values.values())[0]
            else:
                return result_values

        return LMQLResult(self.state.prompt, await self.get_all_vars(),self.interpreter.distribution_variable, self.interpreter.distribution_values)

    async def score(self, values, **kwargs):
        model = kwargs.get("model", None)
        if model is not None:
            return await score(self.prompt, values, **kwargs)
        return await dc_score(self.interpreter.dcmodel, self.prompt, values, **kwargs)

@dataclass
class LMQLResult:
    prompt: str
    variables: Dict[str, str]
    
    distribution_variable: Optional[str] = None
    distribution_values: Optional[str] = None

    @property
    def requires_distribution_postprocessing(self):
        return self.distribution_variable is not None
    
    # for legacy support where decoders like 'argmax' returned a list of a single 
    # element instead of a single element (override [0] behavior)
    def __getitem__(self, key):
        if not key == 0:
            print("access", key)
            return super().__getitem__(key)
        warnings.warn("Deprecated result[0] access on a query result detected. Since 0.7, an argmax/sample query function with a single result returns a LMQLResult object instead of a list of a single element. Please use the results directly and not via result[0]. In the future, this will raise an error.", DeprecationWarning)
        return self

@dataclass
class TokenMask:
    logits_mask: np.ndarray
    user_data: List[Any]

class PromptInterpreter:
    """
    The PromptInterpreter is the main entry point for an LMQL query. It handles program execution, 
    token masking and scripted interaction during query execution.
    """

    def __init__(self, context=None, force_model=None, name="<root>") -> None:
        # model-specific components
        self.model = force_model
        self.model_identifier = force_model.model_identifier if isinstance(force_model, LLM) else force_model
        self.name = name
        self.tokenizer: LMQLTokenizer = None
        
        # whether an inference certificate should be generated
        self.certificate = False

        # decoder configuration
        self.decoder = None
        self.decoder_kwargs = None
        self.decoder_step = 0

        # extra interpreter flags passed via @lmql.query/@lmql.compiled_query
        self.extra_kwargs = {}

        # query program
        self.root_state = None

        # constraints
        self.where = None

        # distribution variable if any
        self.distribution_variable = None
        self.distribution_values = None

        # logging and debugger output
        self.output_writer = None
        self.prefers_compact_mask  = False
        
        # caching configuration
        self.caching = True
        self.cache_file = None
        self.show_speculative = False
        
        # key to use to store program statein decoding tree
        self.user_data_key = "head"

        self.eager_followmap_expansion = True
        
        # subinterpreters in case of inline queries
        self.subinterpreters = {}

        # decoder graph if decoder graph logging is enabled
        self.decoder_graph = None

        # context to determine model
        self.context = context

    def __str__(self):
        args = []
        if self.root_state is not None:
            if self.root_state.query_head is not None:
                args += (self.root_state.query_head.args, self.root_state.query_head.kwargs)

        return "<PromptInterpreter {} {}({})>".format(self.user_data_key, self.name or "<none>", args)

    def __repr__(self):
        return self.__str__()

    def set_where_clause(self, where):
        self.where = where

    def set_extra_args(self, **kwargs):
        if "output_writer" in kwargs:
            self.output_writer = kwargs["output_writer"]
        # store remaining flags
        self.extra_kwargs.update(kwargs)
        
        # check for 'traced_as' custom name
        if "__name__" in kwargs:
            self.name = self.extra_kwargs["__name__"]

    def set_decoder(self, method, **kwargs):
        # remove compiler-level flags
        if "dump_compiled_code" in kwargs:
            kwargs.pop("dump_compiled_code")
        self.decoder_kwargs = kwargs
        self.decoder_kwargs["decoder"] = method

    def set_model(self, model_handle: Union[str, LLM]):
        if model_handle == "<dynamic>" and self.model is not None:
            model_handle = self.model
        
        # check if a model is already set (forced by caller)
        if self.model is not None:
            model_handle = self.model
        
        model_handle = LLM.from_descriptor(model_handle)
        self.model_identifier = model_handle.model_identifier

        # setup the VocabularyMatcher to use the concrete vocabulary of the model
        VocabularyMatcher.init(model_handle.get_tokenizer())
        
        # for OpenAI models we optimize for compact logit masks
        if self.model_identifier.startswith("openai/"):
            self.prefers_compact_mask = True

        self.model = model_handle

        # prepare dcmodel
        decoder_args = self.decoder_kwargs
        self.model.adapter.decoder_args = {**decoder_args, **self.extra_kwargs}
        self.dcmodel: dc.DcModel = self.model.adapter.get_dclib_model()

    async def advance(self, state: PromptState):
        if state.variable is not None:
            return state
        
        active_decoder_graph = dc.DecoderSequence.graph
        dc.DecoderSequence.graph = None
        
        variable = state.variable
        query_args = state.query_args
        variable_args = state.variable_args
        
        stmt_buffer = state.stmt_buffer
        query_args_after_last_continue = query_args
        program_variables_after_last_continue = None
        prompt = state.prompt
        recurring_variable_counter = state.recurring_variable_counter.copy()
        distribution_reached = False

        query_head = state.query_head

        async def continue_for_more_prompt_stmts():
            nonlocal stmt_buffer, query_head, query_args_after_last_continue, program_variables_after_last_continue

            if len(stmt_buffer) != 0: return
            
            if query_head.current_args is None:
                query_head = query_head.copy()
                assert query_head.fresh_copy, "query head must be fresh copy to avoid state sharing side effects"
                query_head.context = LMQLContext(self, state, prompt)
                await query_head.continue_()

            qstring = query_head.current_args[0]
            query_args_after_last_continue = query_head.current_args[2] if len(query_head.current_args) > 2 else None
            
            if len(query_head.current_args) > 2:
                program_variables_after_last_continue = query_head.current_args[1]
            
            stmt_buffer = qstring_to_stmts(qstring) + [advance]

            # return context used for last continue_
            return query_head.context
        
        def format_buffer():
            return [s if type(s) is str else s.name for s in stmt_buffer if s is not advance]

        # disable DecoderSequence.graph for the duration of executing the prompt
        try:
            while variable is None and query_head.result is None:
                if len(stmt_buffer) == 0 and variable is None:
                    await continue_for_more_prompt_stmts()
                    if distribution_reached:
                        assert len(stmt_buffer) == 0, "error: distribution variable must be the last statement in a prompt, but found {}".format(format_buffer())

                s = stmt_buffer[0]

                if type(s) is str:
                    s = self.process_query_string(s, first=len(prompt) == 0)
                    prompt += s
                    stmt_buffer = stmt_buffer[1:]
                    query_args = None
                    variable_args = None
                    
                    # keep latest prompt in transient state
                    state = state.updated(prompt=prompt)
                elif type(s) is TemplateVariable:
                    variable = s.name
                    query_args = query_args_after_last_continue
                    variable_args = s.variable_args(query_args)
                   
                    # apply decorators
                    if "decorators" in variable_args:
                        variable_args["decorators"] = LMQLDecoratorList(variable_args["decorators"])
                        # check for 'pre' decorator and its return value
                        result = variable_args["decorators"].pre(s, state.program_state)
                        if result is not s:
                            # obtain fixed value and prompt value from decorator function
                            variable_value, prompt_value = result
                            # replace constraints by fixed value constraint (forces result of decorator, ignores other constraints)
                            variable_args["constraints"] = ops.FixedValueOp([ops.Var(variable)], variable_value, prompt_value)

                    # keep track of number of times a variable with this name has been decoded
                    if variable not in recurring_variable_counter.keys():
                        recurring_variable_counter[s.name] = -1
                    recurring_variable_counter[s.name] += 1
                    
                    stmt_buffer = stmt_buffer[1:]
                    break
                elif type(s) is DistributionVariable:
                    # distribution variables are skipped here, as they are handled in a postprocessing step after returning an LMQL result
                    # self.query_head must terminate after this part of the prompt (ensure by validation)
                    stmt_buffer = stmt_buffer[1:]
                    assert len([s for s in stmt_buffer if s is not advance]) == 0, "error: distribution variable must be the last statement in a prompt, but found {}".format(format_buffer())
                    distribution_reached = True
                    # this will consume the set_distribution call
                elif s is advance:
                    query_head: InterpretationHead = query_head.copy()
                    query_head.context = LMQLContext(self, state, prompt)
                    assert query_head.fresh_copy, "query head must be fresh copy to avoid state sharing side effects"
                    await query_head.advance(None)
                    stmt_buffer = stmt_buffer[1:]
                else:
                    assert False, "prompt interpreter encountered unsupported prompt stmt of type {}: {}".format(type(s), s)
        except InterpretationHeadDone:
            pass

        # re-enable DecoderSequence.graph
        dc.DecoderSequence.graph = active_decoder_graph
        if self.output_writer is not None:
            self.output_writer.disable = False

        program_state = state.program_state.copy()
        program_state.python_scope = program_variables_after_last_continue or program_state.python_scope

        # merge named tuple with new stmt_buffer
        return state.updated(
            variable=variable,
            prompt=prompt,
            query_args=query_args,
            variable_args=variable_args,
            stmt_buffer=stmt_buffer,
            query_head=query_head,
            program_state=program_state,
            recurring_variable_counter=recurring_variable_counter
        )

    def process_query_string(self, s: str, first=False):
        if not model_info(self.model_identifier).is_chat_model:
            # check if this is the first token in the prompt and it is a tag
            first_tag = s.startswith("<lmql:") and first
            # replace <lmql:ROLE/> with ((ROLE)):
            s = re.sub(r"<lmql:(.*?)\/>", r"\n((\1)):", s)
            # strip off leading newline if it was added due to a tag
            if first_tag: s = s[1:]
        s = unescape_qstring(s)
        return s

    def interpreter_state_user_data(self, state: PromptState):
        return {self.user_data_key: state}

    def interpreter_state_from_user_data(self, seq, noroot=False):
        if noroot:
            if seq.data(self.user_data_key) is None:
                return None
        state_dict = seq.data(self.user_data_key)
        if state_dict is None and not noroot:
            return self.root_state
        assert state_dict.interpreter is self, "error: interpreter state does not belong to this interpreter, {} vs. {} via {}".format(state_dict.interpreter, self, self.user_data_key)
        
        return state_dict

    async def where_for_sequence(self, s: dc.DecoderSequence, needs_masking, seqidx, return_follow_map=False, **kwargs):
        mask, logit_mask, state = await self.where_step_for_sequence(s, needs_masking, seqidx, return_follow_map=return_follow_map, **kwargs)

        # check for tail and prescore
        if hasattr(self.dcmodel, "prescore_tokens") and (not type(s) is dc.DeterministicDecoderSequence or len(s.next_ids) == 0):
            if has_tail(mask):
                tail_ids = self.tokenizer.decode_bytes(self.tokenizer(mask.tail)["input_ids"])
                if len(tail_ids) > 0:
                    await self.dcmodel.prescore_tokens(s, tail_ids, noscore=kwargs.get("noscore", False))

        return logit_mask, state

    async def where_step_for_sequence(self, s: dc.DecoderSequence, needs_masking, seqidx, return_follow_map=False, **kwargs):
        state = self.interpreter_state_from_user_data(s)
        
        if not needs_masking:
            return None, None, self.interpreter_state_user_data(state)

        is_done = state.query_head.result is not None

        # default results (if no where clause is run)
        valid = True
        is_final = "var"
        program_state = state.program_state.copy()
        trace = None
        logit_mask = None
        
        variable = state.variable
        variable_offset = state.variable_offset

        text = ""
        where = self.where

        if is_done:
            mask = tset("eos")
            logit_mask = mask.mask
            stopping_phrases = {"text": [], "tokenized": []}
            follow_trace = None
            
            follow_map = fmap(
                ("eos", (True, "fin")),
                ("*", (False, "fin"))
            )
        elif variable is not None:
            is_before = ":before" in variable
            if ":before" in variable:
                variable = variable.split(":before",1)[0]

            text = await s.text(variable_offset, pretty=False)
            text_tokens = s.input_ids[variable_offset:].tolist()
            diff_text = text[len(await s.text(variable_offset, limit=-1, pretty=False)):]

            # run applicable inline ops (sub interpreters)
            subvalid, subfollow, state = await self.subinterpreter_results(s, variable, text, diff_text, state, is_before, **kwargs)

            # current context
            program_state: ProgramState = state.program_state.copy()
            program_state.set(variable, text, scores=(), diff=diff_text, montonicity="inc", tokens=text_tokens)
            program_state.subinterpreter_results = subvalid
            program_state.prompt = state.prompt

            # follow context
            follow_program_state: ProgramState = state.program_state.copy()
            follow_program_state.set(variable, text + str(ops.NextToken), scores=(), diff=diff_text, montonicity="inc", tokens=text_tokens)
            follow_program_state.subinterpreter_results = subfollow
            follow_program_state.prompt = state.prompt

            # determine full where condition
            where = state.full_where_condition(self)

            # digest token with where expr
            valid, is_final, trace, follow_trace = ops.digest(where,
                context=program_state,
                follow_context=follow_program_state
            )

            # obtain where follow map
            follow_map = follow_trace[where] if where is not None else None
            mask = ops.create_mask(follow_map, valid, is_final)

            if mask == "*": 
                logit_mask = None
            else:
                logit_mask = mask.mask

            # check stopping conditions
            stopping_conditions: List[ops.StopAtOp] = ops.execute_op_stops_at_only(state.variable, where, trace)
            for sc in stopping_conditions:
                stop_trace = trace.copy()
                del stop_trace[sc]
                # check if stopping phrase applies in this step
                if ops.execute_op(sc, stop_trace, context=program_state, semantics="stop"):
                    mask = tset("eos")
                    logit_mask = mask.mask
                    follow_map = fmap(
                        ("eos", (True, "fin")),
                        ("*", (False, "fin"))
                    )
                    trace[sc] = (sc.stopping_phrase(trace), "stopped")
            stopping_phrases = {
                "text": [sc.stopping_phrase(trace) for sc in stopping_conditions if type(sc) is ops.StopBeforeOp],
                "tokenized": [self.tokenizer.tokenize(sc.stopping_phrase(trace), asbytes=True) 
                              for sc in stopping_conditions if type(sc) is ops.StopBeforeOp and sc.stopping_phrase(trace) is not None]
            }

        else:
            assert False, f"error: where() is called but current variable and current prompt are None and query head has result {state.query_head.result}"

        # invoke streaming decorators if any
        if state.variable_arg("decorators") is not None:
            state.variable_arg("decorators").stream(text, program_state)

        # invoke output writers
        await self.debugger_output(state, s, valid, is_final, mask, stopping_phrases, program_state, trace, text, where)

        state = state.updated(
                        variable=variable,
                        valid=valid,
                        final=is_final,
                        mask=mask,
                        program_state=program_state,
                        stopping_phrases=stopping_phrases,
                        where=await self.where_graph_with_trace(where, trace, follow_trace)
        )

        if has_tail(mask):
            state = state.updated(tail = mask.tail)

        if return_follow_map:
            return mask, follow_map, self.interpreter_state_user_data(state)

        # truncate mask to remove LMQL specific token IDs
        logit_mask = self.tokenizer.truncate_to_model_dim(logit_mask)

        # no mask, no logits processing
        if logit_mask is None:
            return None, None, self.interpreter_state_user_data(state)
        
        # translate boolean mask to logit bias mask
        if len(mask) == 1:
            logit_mask = mask.mask.argmax()
        else:
            logit_mask = np.logical_not(logit_mask) * np.finfo(np.float32).min
        
        return mask, logit_mask, self.interpreter_state_user_data(state)

    async def where_graph_with_trace(self, where, trace, follow_trace):
        from lmql.utils.graph import CytoscapeGraphWriter

        def node_data(op):
            result = "-"
            follow_map = "-"
            if trace is not None and op in trace:
                result = trace[op]
            if follow_trace is not None and op in follow_trace:
                follow_map = follow_trace[op]

            return {
                "result": result,
                "follow_map": follow_map,
                "repr": repr(op)
            }

        writer = CytoscapeGraphWriter(extra_data_provider=node_data)
        writer.write(where)

        return writer.graph.to_json(return_dict=True)

    async def debugger_output(self, state: PromptState, s: dc.DecoderSequence, valid, is_final, mask, stopping_phrases, program_variables, trace, text, where):
        if self.output_writer is not None:
           await self.output_writer.add_interpreter_head_state(state.variable, 0, state.prompt + text, where, trace, valid, is_final, mask, len(s.input_ids), program_variables)
        if hasattr(self.output_writer, "add_sequence_state"):
            await self.output_writer.add_sequence_state(s)

    async def where_processor(self, seqs, additional_logits_processor_mask, **kwargs):
        zipped_task_inputs = zip(seqs, additional_logits_processor_mask, range(len(seqs)))
        token_mask_tasks = [self.where_for_sequence(s, needs_masking, seqidx, **kwargs) for s,needs_masking, seqidx in zipped_task_inputs]
        results = [(mask, user_data) for mask, user_data in await asyncio.gather(*token_mask_tasks)]
        
        return TokenMask([r[0] for r in results], [r[1] for r in results])

    async def rewrite_for_sequence(self, seq: dc.DecoderSequence, needs_rewrite, assert_no_advance=False):
        if not needs_rewrite and not seq.is_done():
            return None
    
        # obtain interpreter state from seq
        state = self.interpreter_state_from_user_data(seq, noroot=True)
        if state is None:
            # this happens for the root state or when a token was inserted by the decoder logic
            # we use the last known state for this sequence then
            state = self.interpreter_state_from_user_data(seq.predecessor, noroot=True)
        
        assert state is not None, "prompt interpreter state must be set in predecessor node"

        if state.tail is not None:
            rewritten_state = state.updated(tail=None)
            tail_ids = self.tokenizer.decode_bytes(self.tokenizer(state.tail)["input_ids"])
            updated_ids = seq.input_ids[:-1].tolist() + tail_ids[:-1]
            n_tail_ids = len(tail_ids) - 1
            
            if n_tail_ids > 1:
                # print("TAIL COMPLETE", self)
                return RewrittenInputIds(
                    appended_input_ids=updated_ids,
                    strip_eos=False,
                    value_offset=state.variable_offset + len(tail_ids),
                    user_data=self.interpreter_state_user_data(state),
                    rewritten_seq_user_data=self.interpreter_state_user_data(rewritten_state)
                )

        # first check for sub-interpreters
        subinterpreters: Set[SubInterpreter] = state.subinterpreters.copy()
        sub_results = []
        subrewrite_applied = False

        assert len(subinterpreters) <= 1, "internal limitation: multiple concurrent subinterpreter rewrites are currently not supported. Are you using more than one strategy constraint on the same variable?"

        user_data = seq.data() or {}

        for si in list(subinterpreters):
            # remove stale subinterpreters
            if si.user_data_key not in seq.predecessor.user_data:
                subinterpreters.remove(si)
                continue

            result: RewrittenInputIds = await si.rewrite_for_sequence(seq, needs_rewrite, assert_no_advance=assert_no_advance)
            user_data = dc.deepmerge(user_data, result.user_data)

            if result.appended_input_ids is not None or result.strip_eos != False:
                assert not subrewrite_applied, "subinterpreter must not apply rewrite if another subinterpreter already did"

                # apply rewrite
                sub_results.append(result)

                # remove subinterpreter if it rewrites to an eos token
                if result.appended_input_ids is not None and result.appended_input_ids[-1] == self.tokenizer.eos_token_id:
                    subinterpreters.remove(si)
                subrewrite_applied = True

        if len(sub_results) > 0:
            # make sure that changes to 'subinterpreters' are reflected in the state of the parent interpreter 
            # if a subtinterpreter has been removed
            state = state.updated(subinterpreters=subinterpreters)
            sub_results[0].user_data = dc.deepmerge(sub_results[0].user_data, self.interpreter_state_user_data(state))
            sub_results[0].rewritten_seq_user_data = dc.deepmerge(sub_results[0].rewritten_seq_user_data, self.interpreter_state_user_data(state))

            assert sub_results[0].user_data[self.user_data_key].subinterpreters == subinterpreters, "internal error: subinterpreter list must be updated in parent interpreter state"
            assert sub_results[0].rewritten_seq_user_data[self.user_data_key].subinterpreters == subinterpreters, "internal error: subinterpreter list must be updated in parent interpreter state"
            
            assert len(sub_results) == 1, "internal limitation: multiple concurrent subinterpreter rewrites are currently not supported. are you using more than one strategy constraint on the same variable?"

            sub_result = sub_results[0]
            sub_result.final = False
            return sub_result

        if seq.is_done() and state.variable is not None:
            program_state = state.program_state.copy()
            program_state.prompt = state.prompt
            variable = state.variable
            
            text = (await seq.text(offset=state.variable_offset, limit=-1, pretty=False))
            text_tokens = seq.input_ids[state.variable_offset:-1].tolist()
            text_diff = text[len(await seq.text(state.variable_offset, limit=-2, pretty=False)):]
            
            variable_value = text
            # set raw variable value
            program_state.set(variable, variable_value, scores=(), diff=text_diff, montonicity="fin", tokens=text_tokens)

            where = state.full_where_condition(self)

            # apply postprocessing, if constraints specify it
            # - variable_value is the postprocessed, converted value (does not have to be a string)
            # - postprocessed_prompt is the string in the prompt that corresponds to the variable value
            variable_value, postprocessed_prompt = ops.execute_postprocess(where, variable, variable_value, context=program_state)

            # check for subinterprter completion
            if type(variable_value) is SubInterpreter:
                si = variable_value
                result_state = si.interpreter_state_from_user_data(seq)
                if result_state.query_head.result is not None:
                    variable_value = result_state.query_head.result
                    if type(variable_value) is LMQLResult:
                        postprocessed_prompt = variable_value.prompt[len(state.prompt):]
                        variable_value = variable_value.prompt[len(state.prompt):]
                    else:
                        postprocessed_prompt = str(result_state.query_head.result)

            # apply postprocessing decorators if any
            if state.variable_arg("decorators") is not None:
                variable_value, postprocessed_prompt = state.variable_arg("decorators").post(variable_value, postprocessed_prompt, program_state)

            # set postprocessed variable value and program value
            program_state.set(variable, postprocessed_prompt, program_value=variable_value, scores=(), diff="", montonicity="fin")

            # current variable is done
            variable = None
            prompt = state.prompt

            # extend prompt
            prompt_length_before = len(prompt) # prompt without current variable
            old_prompt = prompt + text # prompt with current variable in raw form
            prompt += postprocessed_prompt # prompt with current variable in postprocessed form
            
            appended_value_prompt = prompt[prompt_length_before:]

            #  advance to next variable in prompt program (appends intermediate instructions to prompt in addition to the just decoded variable value)
            assert not assert_no_advance, f"error: prompt interpreter tried to advance query program even though assert_no_advance was set"

            state = state.updated(variable=variable, prompt=prompt, program_state=program_state)
            
            while state.variable is None and state.query_head.result is None:
                state = await self.advance(state)
            reached_end = state.query_head.result is not None

            if reached_end:
                # make sure to store latest interpreter state in rewritten sequence when query is finished
                seq.user_data = self.interpreter_state_user_data(state)

            prompt = state.prompt

            # determines part of advanced_head.prompt that was appended by variable or program
            appended_program_prompt = prompt[prompt_length_before + len(appended_value_prompt):]

            variable_offset = state.variable_offset

            if old_prompt != prompt:
                n_tokens_to_strip = len(seq.input_ids) - variable_offset
                value_ids, program_ids = await asyncio.gather(*[self.tokenize(appended_value_prompt), self.tokenize(appended_program_prompt)])
                
                # update IDs in program state
                state.program_state.variable_tokens[variable] = value_ids

                assert len(seq.input_ids) - n_tokens_to_strip == variable_offset, f"error: variable offset is not correct. expected {len(seq.input_ids) - n_tokens_to_strip} but got {state.variable_offset}"
                
                # if query is finished, add eos token to appended IDs (indicates to decoder that this sequence/query has finished decoding)
                if reached_end:
                    program_ids += [self.tokenizer.eos_token_id]
                
                # value_offset indicates to the decoder, that the first `value_offset` appended tokens are still the value 
                # of the variable, not deterministic tokens introduced by the prompt program
                appended_ids = value_ids + program_ids
                value_offset = state.variable_offset + len(value_ids)
                
                combined_new_ids = seq.input_ids[:-n_tokens_to_strip].tolist() + appended_ids

                res = []
                i = 0
                while i < len(combined_new_ids):
                    if type(combined_new_ids[i]) is bytes:
                        res += [combined_new_ids[i]]
                        i += 1
                    else:
                        j = i+1
                        while j < len(combined_new_ids) and type(combined_new_ids[j]) is not bytes:
                            j += 1
                        r = self.tokenizer.decode_bytes(combined_new_ids[i:j])
                        res += r
                        i = j
                combined_new_ids = np.array(res, dtype=np.bytes_)

                variable_offset = len(combined_new_ids)

                res = []
                i = 0
                while i < len(combined_new_ids):
                    if type(combined_new_ids[i]) is bytes or type(combined_new_ids[i]) is np.bytes_:
                        res += [combined_new_ids[i]]
                        i += 1
                    else:
                        j = i+1
                        while j < len(combined_new_ids) and type(combined_new_ids[j]) is not bytes:
                            j += 1
                        r = self.tokenizer.decode_bytes(combined_new_ids[i:j])
                        res += r
                        i = j
                combined_new_ids = np.array(res, dtype=np.bytes_)
                
                rewritten_state = state.updated(prompt=prompt, variable_offset=variable_offset, variable="__done__" if state.variable is None else state.variable + ":before")

                # appended input ids are now a full replacement for input ids
                return RewrittenInputIds(
                    appended_input_ids=combined_new_ids, 
                    strip_eos=-n_tokens_to_strip,
                    value_offset=value_offset,
                    user_data=self.interpreter_state_user_data(state),
                    rewritten_seq_user_data={
                        "backlink": seq.id,
                        **self.interpreter_state_user_data(rewritten_state)
                    }
                )
            else:
                # do nothing rewrite
                variable_offset = len(seq.input_ids) - 1
                state = state.updated(variable_offset=variable_offset, variable="__done__" if state.variable is None else state.variable)
                return RewrittenInputIds(
                    appended_input_ids=None, 
                    strip_eos=not reached_end, 
                    user_data=self.interpreter_state_user_data(state)
                )
        user_data[self.user_data_key] = state
        return RewrittenInputIds(appended_input_ids=None, strip_eos=False, user_data=user_data)

    async def tokenize(self, *args):
        # tokenize should be specific to the current model in use (infer from currently process
        # dc.seq, interpreter should not be tokenizer-specific)
        async def task():
            return self.tokenizer(*args)["input_ids"]
        t = asyncio.create_task(task())
        return (await t)
    
    async def rewrite_processor(self, seqs, mask_seq_to_rewrite):
        results = await asyncio.gather(*[self.rewrite_for_sequence(s, needs_rewrite) for s,needs_rewrite in zip(seqs, mask_seq_to_rewrite)])
        return RewrittenInputIds.stack(results)
    
    async def input(self, *args):
        """Uses the output_writer input() implementation if available."""
        if hasattr(self.output_writer, "input"):
            return await self.output_writer.input(*args)
        else:
            return input(*args)

    @property
    def qualified_name(self):
        return self.name or "<function " + self.fct.__name__ + ">"

    def enable_tracing_if_needed(self):
        if self.extra_kwargs.get("certificate", False):
            enable_tracing()
            self.certificate = self.extra_kwargs.get("certificate")
            return
        
        if self.decoder_kwargs is not None and self.decoder_kwargs.get("certificate", False):
            enable_tracing()
            self.certificate = self.decoder_kwargs.get("certificate")
            return

    @trace("PromptInterpreter.run")
    async def run(self, fct, *args, **kwargs):
        self.fct = fct

        # enable tracing if needed (e.g. certificate=True or a file)
        self.enable_tracing_if_needed()

        # initialize tracer
        active_tracer().name = self.qualified_name

        # intercept symbol table entry for input
        if "input" in kwargs.keys() and kwargs["input"] == input:
            kwargs["input"] = self.input

        # prepare initial program state
        context = LMQLContext(self, None, "")
        query_head = InterpretationHead(fct, context, args, kwargs)
        self.root_state = PromptState(interpreter=self, subinterpreters={},
            variable=None, prompt="", stmt_buffer=[],
            query_head=query_head, program_state=context.program_state,
            query_args=None, variable_args=None,
            recurring_variable_counter={}, variable_offset=0,
            valid=None, final=None, mask=None, 
            stopping_phrases=None, where=None,
            tail=None)
        self.root_state = await self.advance(self.root_state)

        async def debug_out(decoder_step):
            if PromptInterpreter.main != self:
                return
            if _DCLibDebugPrinter.printer is not None and dc.DecoderSequence.graph is not None:
                data = await dc.DecoderSequence.graph.json(diff=True)
                data = replace_inf_nan_with_str(data)
                _DCLibDebugPrinter.printer.add_decoder_state(data)
            self.dcmodel.report_stats(_DCLibDebugPrinter.printer, decoder_step)

        # handle queries w/o any TemplateVariables
        if self.root_state.query_head.result is not None:
            # one last call to debug_out to get the final state
            await debug_out(self.decoder_step)
            return [self.root_state.query_head.result]

        # prepare tokenizer
        self.tokenizer = self.model.get_tokenizer()

        # again check for tracing (if specified as decoder arg)
        self.enable_tracing_if_needed()

        # alternative execution mode where we only extract the initial prompt string
        return_prompt_string = self.extra_kwargs.pop("return_prompt_string", False)
        if return_prompt_string:
            return self.root_state.prompt

        # tokenize initial prompt
        prompt_ids = await self.tokenize(self.root_state.prompt)
        if self.dcmodel.bos_token_id is not None:
            prompt_ids = [self.dcmodel.bos_token_id] + prompt_ids

        prompt = self.tokenizer.tokenize(self.root_state.prompt, asbytes=True)
        n = len(prompt)
        
        # make sure that the initial prompt is not considered part of a variable
        self.root_state = self.root_state.updated(variable_offset=n)

        decoder_args = self.decoder_kwargs.copy()

        # pass processor as decoder argument
        decoder_args["modern_logits_processor"] = self.where_processor
        
        # pass rewriter as decoder argument
        decoder_args["modern_rewriter"] = self.rewrite_processor

        if "__get_where__" in decoder_args:
            return self.where

        if "output_writer" in decoder_args:
            set_dclib_debug_printer(decoder_args["output_writer"])
        elif self.output_writer is not None:
            set_dclib_debug_printer(self.output_writer)

        if _DCLibDebugPrinter.printer is not None:
            if hasattr(_DCLibDebugPrinter.printer, "records_graph"):
                if _DCLibDebugPrinter.printer.records_graph:
                    dc.set_record_graph()
                    self.decoder_graph = dc.DecoderSequence.graph

        # get decoder function
        mode = decoder_args["decoder"].lower()
        # handle dynamically-set decoding (e.g. set via @lmql.query(decoder="beam", n=2))
        derived_mode, extra_decoder_args = self.derive_decoder_args(self.extra_kwargs, decoder_args)
        decoder_args = {**decoder_args, **extra_decoder_args}
        
        # use derived decoder, if not set explicitly
        if mode == "__dynamic__":
            mode = derived_mode
        
        decoder_fct = dc.get_decoder(mode)
        self.validate_args(decoder_args, decoder_fct)

        # alias max_length -> max_len
        if "max_length" in decoder_args:
            decoder_args["max_len"] = decoder_args["max_length"]
        if not "max_len" in decoder_args.keys():
            decoder_args["max_len"] = 2048
        
        # parse show_speculative argument
        if "show_speculative" in decoder_args.keys():
            self.show_speculative = decoder_args.pop("show_speculative")
            assert self.caching, "warning: show_speculative is only supported when caching is enabled."

        # parse cache argument
        if "cache" in decoder_args.keys():
            cache_value = decoder_args.pop("cache")
            if type(cache_value) is bool:
                self.caching = cache_value
            elif type(cache_value) is str:
                self.caching = True
                self.cache_file = cache_value
            else:
                assert False, "Invalid value for 'cache' parameter. Expected either a boolean (to enable/disable) or a string (to enable with a disk-based cache file)"

        # setup dcmodel for use
        self.dcmodel.model_args = decoder_args
        if self.caching:
            self.dcmodel = dc.CachedDcModel(self.dcmodel, prompt_ids, cache_file=self.cache_file, show_speculative=self.show_speculative)
        decoder_args["dcmodel"] = self.dcmodel
        dc.set_truncation_threshold(self.dcmodel.truncation_threshold)

        assert len(prompt_ids) < decoder_args["max_len"], "The initial prompt already exceeds the provided max_len. Please increase the max_len or reduce the initial prompt (Initial prompt: '{}', max_len: {})".format(len(prompt_ids), decoder_args["max_len"])

        # set step budget at least to max_len
        step_budget = decoder_args.get("step_budget", max(1024, decoder_args.get("max_len", 1024)))

        with ContextTokenizer(self.model.get_tokenizer()):
            try:
                import time

                self.decoder_step = 0
                average_step_time = None
                start = time.time()

                async for _ in decoder_fct(prompt, **decoder_args):
                    await debug_out(self.decoder_step)
                    self.decoder_step += 1

                    if step_budget is not None and self.decoder_step >= step_budget:
                        warnings.warn("warning: step budget exceeded")
                        break

                    if interrupt.check():
                        interrupt.clear()
                        raise InterruptedError("lmql.runtime.interrupt")
                    
                    average_step_time = (time.time() - start) if average_step_time is None else (average_step_time * 0.9 + (time.time() - start) * 0.1)

                    if "performance_stats" in decoder_args:
                        if self.decoder_step % 10 == 0:
                            Stats.print_all()
                            print("step", self.decoder_step, "time", average_step_time)

                    start = time.time()
                
                assert False, "decoder {} did not finish with dc.finish(), which means no result sequences were returned. \n\nThe reason for this may be a too small max_len value (max_len={}) ".format(decoder_args["decoder"], decoder_args["max_len"])
                    
            except dc.FinishException as fe:
                # one last call to debug_out to get the final state
                await debug_out(self.decoder_step)
                # if dc.finish is used, the decoder sets the sequences it considers 
                # finished (return them to prompt interpreter)
                result_sequences = fe.result_sequences
                
                billable_tokens = 0
                for s in result_sequences:
                    upper = len(s.input_ids)
                    has_deterministic_tail = False
                    while s.deterministic[upper-1] and upper >= 0:
                        upper -= 1
                        has_deterministic_tail = True
                    # +1 for the eos token
                    billable_tokens += upper + (1 if has_deterministic_tail else 0)
                
                results = []

                for i,s in enumerate(result_sequences):
                    state = self.interpreter_state_from_user_data(s)
                    
                    if hasattr(self.output_writer, "add_sequence_state"):
                        await self.output_writer.add_sequence_state(s)
                        
                    if state.query_head.result is not None:
                        results.append(state.query_head.result)
                    else:
                        state = await self.advance(state)
                        assert len(s.input_ids) < decoder_args["max_len"], "The decoder returned a sequence that exceeds the provided max_len (max_len={}, sequence length={}). To increase the max_len, please provide a corresponding max_len argument to the decoder function.".format(decoder_args["max_len"], len(s.input_ids))

                        assert state.query_head.result is not None, "decoder designates sequence {} as finished but the underyling query program has not produced a result. This is likekly a decoder bug. Decoder in use {}".format(await s.text(), decoder_args["decoder"])
                        results.append(state.query_head.result)
                
                # set decoder step +1, for all stats logging that happens in postprocessing
                self.decoder_step += 1

<<<<<<< HEAD
                # check if certificate is requested
                if self.certificate != False:
                    active_tracer().event("lmql.LMQLResult", results)

                    if callable(self.certificate):
                        self.certificate(certificate(active_tracer()))
                    elif type(self.certificate) is str:
                        with open(self.certificate, "w") as f:
                            f.write(str(certificate(active_tracer())))
                    elif type(self.certificate) is bool: # must be True
                        print(str(certificate(active_tracer())), flush=True)
=======
                # if allowed by decoder, unpack singular results
                if fe.singular and len(results) == 1:
                    return results[0]
>>>>>>> c53e6aba

                return results
        
    EXTRA_DECODER_ARGS = ["decoder", "dcmodel", "modern_rewriter", "modern_logits_processor", "dclib_additional_logits_processor", 
                          "input_id_rewriter", "output_writer", "chunk_timeout", "chatty_openai", "distribution_batch_size", 
                          "openai_chunksize", "step_budget", "stats", "performance_stats", "cache", "show_speculative", 
<<<<<<< HEAD
                          "openai_nonstop", "chunksize", "alpha", "verbose", "certificate"]
=======
                          "openai_nonstop", "chunksize", "alpha", "verbose",
                          # extra decoding args
                          "top_k", "top_p", "repetition_penalty", "frequency_penalty", "presence_penalty"]
>>>>>>> c53e6aba

    def derive_decoder_args(self, extra_kwargs, existing_args=None):
        # if no existing args are provided, use no args
        existing_args = existing_args or {}
        
        # default is argmax
        decoder = extra_kwargs.get("decoder", "argmax")
        # if temperature is != 0, use 'sample'
        if extra_kwargs.get("temperature", 0.0) != 0.0:
            decoder = "sample"

        decoder_fct = dc.get_decoder(decoder)
        
        decoder_arg_names = inspect.getfullargspec(decoder_fct).args
        decoder_kwarg_names = inspect.getfullargspec(decoder_fct).kwonlyargs
        decoder_args = {}

        for a in decoder_arg_names + decoder_kwarg_names:
            if a in extra_kwargs.keys():
                decoder_args[a] = extra_kwargs[a]

        for eda in PromptInterpreter.EXTRA_DECODER_ARGS:
            if eda in extra_kwargs.keys():
                decoder_args[eda] = extra_kwargs[eda]
            
            # underscore prefixed args are only used if existing_args does not already contain the arg
            if "_" + eda in extra_kwargs.keys() and not eda in existing_args.keys():
                decoder_args[eda] = extra_kwargs["_" + eda]

        return decoder, decoder_args
    
    def validate_args(self, decoder_args, decoder_fct):
        # get all arg names and kwarg names of decoder function
        decoder_arg_names = inspect.getfullargspec(decoder_fct).args
        decoder_kwarg_names = inspect.getfullargspec(decoder_fct).kwonlyargs
        for k in decoder_args.keys():
            if k not in decoder_arg_names and k not in decoder_kwarg_names and k not in PromptInterpreter.EXTRA_DECODER_ARGS:
                raise ValueError("Unknown decoder argument: {}".format(k))

    def print_stats(self):
        self.dcmodel.report_stats(self.output_writer, self.decoder_step)

    def subinterpreter(self, identifier, prompt, fct, captures):
        key = (identifier, prompt)

        if key in self.subinterpreters.keys():
            return self.subinterpreters[key]
        else:
            subinterpreter = SubInterpreter(fct, self, captures, model=self.model, model_identifier=self.model_identifier)
            
            # inherits interpreter attributes from parent
            subinterpreter.tokenizer = self.tokenizer
            subinterpreter.dcmodel = self.dcmodel
            
            self.subinterpreters[key] = subinterpreter
            
            return subinterpreter
        
    async def subinterpreter_results(self, s: dc.DecoderSequence, variable, text, diff_text, calling_state, is_before, **kwargs):
        where = calling_state.full_where_condition(self)
        inline_calls: List[ops.InlineCallOp] = [ic for ic in ops.InlineCallOp.collect(where) if ic.variable.name == variable]
        
        subfollow = {}
        subvalid = {}
        subinterpreters = []

        for ic in inline_calls:
            si = ic.subinterpreter(self, calling_state.prompt)
            if si is None: continue
            
            subinterpreters.append(si)
            
            # prepare subinterpreter if this is the first time it is used
            if si.root_state is None:
                await si.prepare(calling_state.variable_offset, calling_state.prompt)

            state = si.interpreter_state_from_user_data(s)
            # ids so far in subtinterpreter sequence space
            subinterpreter_prompt = calling_state.prompt + text
            # check if we need to first add the initial_subprompt_ids
            if len(si.root_state.prompt) > len(subinterpreter_prompt):
                remaining_suffix = si.root_state.prompt[len(subinterpreter_prompt):]
                # mask deterministically to produce si.root_state.prompt
                mask = ops.tset(remaining_suffix, prefix=True) # gives us first token of si.root_state.prompt + tail with remaining tokens

                s.user_data = dc.deepmerge(s.user_data, si.interpreter_state_user_data(state))
                s.user_data["set_by"] = "sub-where"

                subvalid[si] = state.valid
                subfollow[si] = ops.fmap(
                    (mask, ops.PredeterminedFinal(True, "var")),
                    ("*", ops.PredeterminedFinal(False, "fin"))
                )
            else:
                if len(si.root_state.prompt) == len(subinterpreter_prompt):
                    # set actual variable offset and store state back into current sequence
                    updated_offset_state = state.updated(variable_offset=len(s.input_ids))
                    s.user_data = dc.deepmerge(s.user_data, si.interpreter_state_user_data(updated_offset_state))

                follow_map, updated_user_data = await si.where_for_sequence(s, True, 0, return_follow_map=True, **kwargs)
                
                if updated_user_data is not None:
                    s.user_data = dc.deepmerge(s.user_data, updated_user_data)
                    s.user_data["set_by"] = "sub-where"
                
                valid = si.interpreter_state_from_user_data(s).valid
                
                subvalid[si] = valid

                # nothing to process if follow_map is None
                if follow_map is None:
                    subfollow[si] = None
                    continue

                # make sure final information is also propagated to the parent interpreter
                fixed_final_value_components = []
                for m, c in follow_map.components:
                    v, f = c
                    if type(f) is tuple:
                        f = f[0]
                    fixed_final_value_components.append((m, ops.PredeterminedFinal(v, f)))

                subfollow[si] = ops.fmap(*fixed_final_value_components)

        calling_state = calling_state.updated(subinterpreters=subinterpreters)
        
        return subvalid, subfollow, calling_state

PromptInterpreter.main = None

class SubInterpreter(PromptInterpreter):
    def __init__(self, fct, parent_interpreter: PromptInterpreter, captures: Dict[str, Any], model: str = None, model_identifier: str = None):
        super().__init__(context=parent_interpreter, name="sub:" + fct.name or "<lambda>")
        self.query_fct = fct
        self.fct = fct.fct
        self.captures = captures

        # maps seq_id to this subinterpreters user_data layer
        self.user_data_mappings = {}

        self.user_data_key = "head[sub-" + str(id(self)) + "]"

        self.initial_subprompt_ids = None
        
        self.model = model
        self.model_identifier = model_identifier.model_identifier if isinstance(model_identifier, LLM) else model_identifier

    def set_model(self, model):
        # ignore set_model for subinterpreters
        if model != "<dynamic>":
            name = self.name[4:] if self.name.startswith("sub:") else self.name
            warnings.warn("warning: the specified model of nested query '{}' is ignored. Nested queries cannot specify their own model.".format(name))

    async def prepare(self, parent_offset: int, prompt: str):
        # prepare initial program state
        context = LMQLContext(self, None, "")

        query_head = InterpretationHead(self.fct, context, args=[], kwargs=self.captures)
        self.root_state = PromptState(interpreter=self, subinterpreters=set(),
            variable=None, prompt=prompt, stmt_buffer=[],
            query_head=query_head, program_state=context.program_state,
            query_args=None, variable_args=None,
            recurring_variable_counter={}, variable_offset=parent_offset,
            valid=None, final=None, mask=None, 
            stopping_phrases=None, where=None,
            tail=None)
        self.root_state = await self.advance(self.root_state)

        if self.decoder_kwargs.get("decoder", "__dynamic__") != "__dynamic__":
            name = self.name[4:] if self.name.startswith("sub:") else self.name
            warnings.warn("warning: the decoder configuration of nested query '{}' is ignored. Nested queries cannot specify their own decoder.".format(name))

        self.n = parent_offset
        self.root_state = self.root_state.updated(variable_offset=self.n)

    def run(self, prompt, **kwargs):
        raise NotImplementedError("A SubInterpreter cannot be run directly. Please use the parent interpreter instead.")<|MERGE_RESOLUTION|>--- conflicted
+++ resolved
@@ -1123,8 +1123,7 @@
                 # set decoder step +1, for all stats logging that happens in postprocessing
                 self.decoder_step += 1
 
-<<<<<<< HEAD
-                # check if certificate is requested
+                # check if a certificate was requested
                 if self.certificate != False:
                     active_tracer().event("lmql.LMQLResult", results)
 
@@ -1135,24 +1134,19 @@
                             f.write(str(certificate(active_tracer())))
                     elif type(self.certificate) is bool: # must be True
                         print(str(certificate(active_tracer())), flush=True)
-=======
+                
                 # if allowed by decoder, unpack singular results
                 if fe.singular and len(results) == 1:
                     return results[0]
->>>>>>> c53e6aba
 
                 return results
         
     EXTRA_DECODER_ARGS = ["decoder", "dcmodel", "modern_rewriter", "modern_logits_processor", "dclib_additional_logits_processor", 
                           "input_id_rewriter", "output_writer", "chunk_timeout", "chatty_openai", "distribution_batch_size", 
                           "openai_chunksize", "step_budget", "stats", "performance_stats", "cache", "show_speculative", 
-<<<<<<< HEAD
-                          "openai_nonstop", "chunksize", "alpha", "verbose", "certificate"]
-=======
-                          "openai_nonstop", "chunksize", "alpha", "verbose",
+                          "openai_nonstop", "chunksize", "alpha", "verbose", "certificate", 
                           # extra decoding args
                           "top_k", "top_p", "repetition_penalty", "frequency_penalty", "presence_penalty"]
->>>>>>> c53e6aba
 
     def derive_decoder_args(self, extra_kwargs, existing_args=None):
         # if no existing args are provided, use no args
